/*! \file PubSubClient.hpp
    \brief Containing provisions for Publish Subscribe (PubSub) client  functionality
*/

#ifndef MARLIN_PUBSUB_PUBSUBCLIENT_HPP
#define MARLIN_PUBSUB_PUBSUBCLIENT_HPP

#include <marlin/net/udp/UdpTransportFactory.hpp>
#include <marlin/net/tcp/TcpTransportFactory.hpp>
#include <marlin/stream/StreamTransportFactory.hpp>
#include <marlin/lpf/LpfTransportFactory.hpp>

#include <algorithm>
#include <map>
#include <string>
#include <list>
#include <iostream>
#include <spdlog/spdlog.h>
#include <spdlog/fmt/bin_to_hex.h>
#include <random>
#include <unordered_set>
#include <uv.h>

#include <marlin/pubsub/PubSubTransportSet.hpp>


namespace marlin {
namespace pubsub {

<<<<<<< HEAD
#define DefaultMaxSubscriptions 2
=======
#define DefaultMaxSubscriptions 100000
>>>>>>> 6902360e
#define DefaultMsgIDTimerInterval 10000
#define DefaultPeerSelectTimerInterval 60000

//! Class containing the Pub-Sub Client functionality
/*!
	Uses the custom marlin-StreamTransport for message delivery

	Important functions:
	\li subscribe(publisher_address)
	\li unsubsribe(publisher_address)
	\li send_message_on_channel(channel, message)
*/
template<typename PubSubDelegate>
class PubSubClient {
public:
	template<typename ListenDelegate, typename TransportDelegate>
	using UdpStreamTransportFactory = stream::StreamTransportFactory<
		ListenDelegate,
		TransportDelegate,
		net::UdpTransportFactory,
		net::UdpTransport
	>;

	template<typename Delegate>
	using UdpStreamTransport = stream::StreamTransport<
		Delegate,
		net::UdpTransport
	>;

	using BaseTransportFactory = lpf::LpfTransportFactory<
		PubSubClient<PubSubDelegate>,
		PubSubClient<PubSubDelegate>,
		UdpStreamTransportFactory,
		UdpStreamTransport
	>;
	using BaseTransport = lpf::LpfTransport<
		PubSubClient<PubSubDelegate>,
		UdpStreamTransport
	>;

	using TransportSet = PubSubTransportSet<BaseTransport>;
	using TransportSetMap = std::unordered_map<std::string, TransportSet>;

	TransportSetMap channel_subscriptions;
	TransportSetMap potential_channel_subscriptions;

	int get_num_active_subscribers(std::string channel);
	void add_subscriber_to_channel(std::string channel, BaseTransport &transport);
	void add_subscriber_to_potential_channel(std::string channel, BaseTransport &transport);
	void remove_subscriber_from_channel(std::string channel, BaseTransport &transport);
	void remove_subscriber_from_potential_channel(std::string channel, BaseTransport &transport);

private:
	BaseTransportFactory f;

	// PubSub
	void did_recv_SUBSCRIBE(BaseTransport &transport, net::Buffer &&message);
	void send_SUBSCRIBE(BaseTransport &transport, std::string const channel);

	void did_recv_UNSUBSCRIBE(BaseTransport &transport, net::Buffer &&message);
	void send_UNSUBSCRIBE(BaseTransport &transport, std::string const channel);

	void did_recv_RESPONSE(BaseTransport &transport, net::Buffer &&message);
	void send_RESPONSE(
		BaseTransport &transport,
		bool success,
		std::string msg_string
	);

	void did_recv_MESSAGE(BaseTransport &transport, net::Buffer &&message);
	void send_MESSAGE(
		BaseTransport &transport,
		std::string channel,
		uint64_t message_id,
		const char *data,
		uint64_t size
	);

	void send_HEARTBEAT(BaseTransport &transport);

public:
	// Listen delegate
	bool should_accept(net::SocketAddress const &addr);
	void did_create_transport(BaseTransport &transport);

	// Transport delegate
	void did_dial(BaseTransport &transport);
	void did_recv_message(BaseTransport &transport, net::Buffer &&message);
	void did_send_message(BaseTransport &transport, net::Buffer &&message);
	void did_close(BaseTransport &transport);

	PubSubClient(const net::SocketAddress &_addr);

	PubSubDelegate *delegate;
	bool should_relay = false;

	int dial(net::SocketAddress const &addr);
	uint64_t send_message_on_channel(
		std::string channel,
		const char *data,
		uint64_t size,
		net::SocketAddress const *excluded = nullptr
	);
	void send_message_on_channel(
		std::string channel,
		uint64_t message_id,
		const char *data,
		uint64_t size,
		net::SocketAddress const *excluded = nullptr
	);

	void subscribe(net::SocketAddress const &addr);
	void unsubscribe(net::SocketAddress const &addr);

	void add_subscriber(net::SocketAddress const &addr);

private:
	std::uniform_int_distribution<uint64_t> message_id_dist;
	std::mt19937_64 message_id_gen;

	// Message id history for deduplication
	std::vector<std::vector<uint64_t>> message_id_events;
	uint8_t message_id_idx = 0;
	std::unordered_set<uint64_t> message_id_set;

	uv_timer_t message_id_timer;

	static void message_id_timer_cb(uv_timer_t *handle) {
		auto &node = *(PubSubClient<PubSubDelegate> *)handle->data;

		// Overflow behaviour desirable
		node.message_id_idx++;

		for (
			auto iter = node.message_id_events[node.message_id_idx].begin();
			iter != node.message_id_events[node.message_id_idx].end();
			iter = node.message_id_events[node.message_id_idx].erase(iter)
		) {
			node.message_id_set.erase(*iter);
		}

		std::for_each(
			node.delegate->channels.begin(),
			node.delegate->channels.end(),
			[&] (std::string const channel) {
				for (auto* transport : node.channel_subscriptions[channel]) {
					node.send_HEARTBEAT(*transport);
				}
				for (auto* pot_transport : node.potential_channel_subscriptions[channel]) {
					node.send_HEARTBEAT(*pot_transport);
				}
			}
		);
	}

	uv_timer_t peer_selection_timer;

	static void peer_selection_timer_cb(uv_timer_t *handle) {
		auto &node = *(PubSubClient<PubSubDelegate> *)handle->data;

		std::for_each(
			node.delegate->channels.begin(),
			node.delegate->channels.end(),
			[&] (std::string const channel) {
				node.delegate->manage_subscribers(channel, node.channel_subscriptions[channel], node.potential_channel_subscriptions[channel]);
			}
		);
	}

public:
	void cut_through_recv_start(BaseTransport &, uint16_t, uint64_t) {}
	void cut_through_recv_bytes(BaseTransport &, uint16_t, net::Buffer &&) {}
	void cut_through_recv_end(BaseTransport &, uint16_t) {}
	void cut_through_recv_reset(BaseTransport &, uint16_t) {}
};


// Impl

//---------------- PubSub functions begin ----------------//

//! Callback on receipt of subscribe request
/*!
	\param transport StreamTransport instance to be added to subsriber list
	\param bytes Buffer containing the channel name to add the subscriber to
*/
template<typename PubSubDelegate>
void PubSubClient<PubSubDelegate>::did_recv_SUBSCRIBE(
	BaseTransport &transport,
	net::Buffer &&bytes
) {
	std::string channel(bytes.data(), bytes.data()+bytes.size());

	SPDLOG_DEBUG(
		"Received subscribe on channel {} from {}",
		channel,
		transport.dst_addr.to_string()
	);

	add_subscriber_to_channel(channel, transport);
}


/*!
	\verbatim

	SUBSCRIBE (0x00)
	Channel as payload.

	Message format:

	 0               1               2               3
	 0 1 2 3 4 5 6 7 0 1 2 3 4 5 6 7 0 1 2 3 4 5 6 7 0 1 2 3 4 5 6 7
	+++++++++++++++++++++++++++++++++
	|      0x00     |      0x00     |
	-----------------------------------------------------------------
	|                         Channel Name                        ...
	+++++++++++++++++++++++++++++++++++++++++++++++++++++++++++++++++

	\endverbatim
*/
template<typename PubSubDelegate>
void PubSubClient<PubSubDelegate>::send_SUBSCRIBE(
	BaseTransport &transport,
	std::string const channel
) {
	char *message = new char[channel.size()+1];

	message[0] = 0;
	std::memcpy(message + 1, channel.data(), channel.size());

	net::Buffer bytes(message, channel.size() + 1);

	SPDLOG_DEBUG(
		"Sending subscribe on channel {} to {}",
		channel,
		transport.dst_addr.to_string()
	);

	transport.send(std::move(bytes));
}

//! Callback on receipt of unsubscribe request
/*!
	\param transport StreamTransport instance to be removed from subsriber list
	\param bytes Buffer containing the channel name to remove the subscriber from
*/
template<typename PubSubDelegate>
void PubSubClient<PubSubDelegate>::did_recv_UNSUBSCRIBE(
	BaseTransport &transport,
	net::Buffer &&bytes
) {
	std::string channel(bytes.data(), bytes.data()+bytes.size());

	SPDLOG_DEBUG(
		"Received unsubscribe on channel {} from {}",
		channel,
		transport.dst_addr.to_string()
	);

	remove_subscriber_from_channel(channel, transport);
}


/*!
	\verbatim

	UNSUBSCRIBE (0x01)
	Channel as payload.

	Message format:

	 0               1               2               3
	 0 1 2 3 4 5 6 7 0 1 2 3 4 5 6 7 0 1 2 3 4 5 6 7 0 1 2 3 4 5 6 7
	+++++++++++++++++++++++++++++++++
	|      0x00     |      0x01     |
	-----------------------------------------------------------------
	|                         Channel Name                        ...
	+++++++++++++++++++++++++++++++++++++++++++++++++++++++++++++++++

	\endverbatim
*/
template<typename PubSubDelegate>
void PubSubClient<PubSubDelegate>::send_UNSUBSCRIBE(
	BaseTransport &transport,
	std::string const channel
) {
	char *message = new char[channel.size()+1];

	message[0] = 1;
	std::memcpy(message + 1, channel.data(), channel.size());

	net::Buffer bytes(message, channel.size() + 1);

	SPDLOG_DEBUG("Sending unsubscribe on channel {} to {}", channel, transport.dst_addr.to_string());

	transport.send(std::move(bytes));
}

/*!
    Callback on receipt of response
*/
template<typename PubSubDelegate>
void PubSubClient<PubSubDelegate>::did_recv_RESPONSE(
	BaseTransport &,
	net::Buffer &&bytes
) {
	bool success __attribute__((unused)) = bytes.data()[0];

	// Hide success
	bytes.cover(1);

	// Process rest of the message
	std::string message(bytes.data(), bytes.data()+bytes.size());

	// Check subscribe/unsubscribe response
	if(message.rfind("UNSUBSCRIBED FROM ", 0) == 0) {
		delegate->did_unsubscribe(*this, message.substr(18));
	} else if(message.rfind("SUBSCRIBED TO ", 0) == 0) {
		delegate->did_subscribe(*this, message.substr(14));
	}

	SPDLOG_DEBUG(
		"Received {} response: {}",
		success == 0 ? "ERROR" : "OK",
		spdlog::to_hex(message.data(), message.data() + message.size())
	);
}


/*!
	\verbatim

	RESPONSE (0x02)

	Payload contains a byte representing the reponse type(currently a OK/ERROR flag) followed by an arbitrary response message.

	Format:

	 0               1               2               3
	 0 1 2 3 4 5 6 7 0 1 2 3 4 5 6 7 0 1 2 3 4 5 6 7 0 1 2 3 4 5 6 7
	+++++++++++++++++++++++++++++++++++++++++++++++++
	|      0x00     |      0x02     |      Type     |
	-----------------------------------------------------------------
	|                            Message                          ...
	+++++++++++++++++++++++++++++++++++++++++++++++++++++++++++++++++

	\endverbatim
*/
template<typename PubSubDelegate>
void PubSubClient<PubSubDelegate>::send_RESPONSE(
	BaseTransport &transport,
	bool success,
	std::string msg_string
) {
	// 0 for ERROR
	// 1 for OK
	uint64_t tot_msg_size = msg_string.size()+2;
	char *message = new char[tot_msg_size];

	message[0] = 2;
	message[1] = success ? 1 : 0;

	std::memcpy(message + 2, msg_string.data(), msg_string.size());

	net::Buffer m(message, tot_msg_size);

	SPDLOG_DEBUG(
		"Sending {} response: {}",
		success == 0 ? "ERROR" : "OK",
		spdlog::to_hex(message, message + tot_msg_size)
	);
	transport.send(std::move(m));
}

//! Callback on receipt of message data
/*!
	\li reassembles the fragmented packets received by the streamTransport back into meaninfull data component
	\li relay/forwards the message to other subscriptions on the channel if the should_relay flag is true
	\li performs message deduplication i.e doesnt relay the message if it has already been relayed recently
*/
template<typename PubSubDelegate>
void PubSubClient<PubSubDelegate>::did_recv_MESSAGE(
	BaseTransport &transport,
	net::Buffer &&bytes
) {
	auto message_id = bytes.read_uint64_be(0);
	auto channel_length = bytes.read_uint16_be(8);

	// Check overflow
	if((uint16_t)bytes.size() < 10 + channel_length)
		return;

	if(channel_length > 10) {
		SPDLOG_ERROR("Channel too long: {}", channel_length);
		transport.close();
		return;
	}

	auto channel = std::string(bytes.data()+10, bytes.data()+10+channel_length);

	bytes.cover(10 + channel_length);

	// Send it onward
	if(message_id_set.find(message_id) == message_id_set.end()) { // Deduplicate message
		message_id_set.insert(message_id);
		message_id_events[message_id_idx].push_back(message_id);

		if(should_relay) {
			send_message_on_channel(
				channel,
				message_id,
				bytes.data(),
				bytes.size(),
				&transport.dst_addr
			);
		}

		// Call delegate
		delegate->did_recv_message(
			*this,
			std::move(bytes),
			channel,
			message_id
		);
	}
}

/*!
	\verbatim

	MESSAGE (0x03)

	Payload contains a 8 byte message length, a 8 byte message id, channel details and the message data.

	FORMAT:

	 0               1               2               3
	 0 1 2 3 4 5 6 7 0 1 2 3 4 5 6 7 0 1 2 3 4 5 6 7 0 1 2 3 4 5 6 7
	+++++++++++++++++++++++++++++++++
	|      0x00     |      0x03     |
	-----------------------------------------------------------------
	|                                                               |
	----                      Message Length                     ----
	|                                                               |
	-----------------------------------------------------------------
	|                                                               |
	----                        Message ID                       ----
	|                                                               |
	-----------------------------------------------------------------
	|      Channel name length      |
	-----------------------------------------------------------------
	|                         Channel Name                        ...
	-----------------------------------------------------------------
	|                         Message Data                        ...
	+++++++++++++++++++++++++++++++++++++++++++++++++++++++++++++++++

	\endverbatim
*/
template<typename PubSubDelegate>
void PubSubClient<PubSubDelegate>::send_MESSAGE(
	BaseTransport &transport,
	std::string channel,
	uint64_t message_id,
	const char *data,
	uint64_t size
) {
	char *message = new char[channel.size()+11+size];

	message[0] = 3;

	net::Buffer m(message, channel.size()+11+size);
	m.write_uint64_be(1, message_id);
	m.write_uint16_be(9, channel.size());
	std::memcpy(message + 11, channel.data(), channel.size());
	std::memcpy(message + 11 + channel.size(), data, size);

	transport.send(std::move(m));
}

template<typename PubSubDelegate>
void PubSubClient<PubSubDelegate>::send_HEARTBEAT(
	BaseTransport &transport
) {
	char *message = new char[1];

	message[0] = 4;

	net::Buffer m(message, 1);

	transport.send(std::move(m));
}

//---------------- PubSub functions end ----------------//


//---------------- Listen delegate functions begin ----------------//

template<typename PubSubDelegate>
bool PubSubClient<PubSubDelegate>::should_accept(net::SocketAddress const &) {
	return true;
}

template<typename PubSubDelegate>
void PubSubClient<PubSubDelegate>::did_create_transport(
	BaseTransport &transport
) {
	transport.setup(this);
}

//---------------- Listen delegate functions end ----------------//


//---------------- Transport delegate functions begin ----------------//

template<typename PubSubDelegate>
void PubSubClient<PubSubDelegate>::did_dial(BaseTransport &transport) {
	std::for_each(
		delegate->channels.begin(),
		delegate->channels.end(),
		[&] (std::string const channel) {
			add_subscriber_to_channel(channel, transport);
		}
	);
}

//! Receives the bytes/packet fragments from StreamTransport and processes them
/*!
	Determines the type of packet by reading the first byte and redirects the packet to appropriate function for further processing

	\verbatim

	first-byte	:	type
	0			:	subscribe
	1			:	unsubscribe
	2			:	response
	3			:	message

	\endverbatim
*/
template<typename PubSubDelegate>
void PubSubClient<PubSubDelegate>::did_recv_message(
	BaseTransport &transport,
	net::Buffer &&bytes
) {
	// Abort on empty message
	if(bytes.size() == 0)
		return;

	uint8_t message_type = bytes.data()[0];

	// Hide message type
	bytes.cover(1);

	switch(message_type) {
		// SUBSCRIBE
		case 0: this->did_recv_SUBSCRIBE(transport, std::move(bytes));
		break;
		// UNSUBSCRIBE
		case 1: this->did_recv_UNSUBSCRIBE(transport, std::move(bytes));
		break;
		// RESPONSE
		case 2: this->did_recv_RESPONSE(transport, std::move(bytes));
		break;
		// MESSAGE
		case 3: this->did_recv_MESSAGE(transport, std::move(bytes));
		break;
		// HEARTBEAT
		case 4:
		break;
	}
}

template<typename PubSubDelegate>
void PubSubClient<PubSubDelegate>::did_send_message(
	BaseTransport &,
	net::Buffer &&
) {
}

template<typename PubSubDelegate>
void PubSubClient<PubSubDelegate>::did_close(BaseTransport &transport) {
	std::for_each(
		delegate->channels.begin(),
		delegate->channels.end(),
		[&] (std::string const channel) {
			channel_subscriptions[channel].erase(&transport);
			potential_channel_subscriptions[channel].erase(&transport);
		}
	);
}

//---------------- Transport delegate functions end ----------------//


template<typename PubSubDelegate>
PubSubClient<PubSubDelegate>::PubSubClient(
	const net::SocketAddress &addr
) : message_id_gen(std::random_device()()),
	message_id_events(256)
{
	f.bind(addr);
	f.listen(*this);

	uv_timer_init(uv_default_loop(), &message_id_timer);
	this->message_id_timer.data = (void *)this;
	uv_timer_start(&message_id_timer, &message_id_timer_cb, DefaultMsgIDTimerInterval, DefaultMsgIDTimerInterval);

	uv_timer_init(uv_default_loop(), &peer_selection_timer);
	this->peer_selection_timer.data = (void *)this;
	uv_timer_start(&peer_selection_timer, &peer_selection_timer_cb, DefaultPeerSelectTimerInterval, DefaultPeerSelectTimerInterval);
}

template<typename PubSubDelegate>
int PubSubClient<PubSubDelegate>::dial(net::SocketAddress const &addr) {
	return f.dial(addr, *this);
}


//! sends messages over a given channel
/*!
	\param channel name of channel to send message on
	\param data char* byte sequence of message to send
	\param size of the message to send
	\param excluded avoid this address while sending the message
*/
template<typename PubSubDelegate>
uint64_t PubSubClient<PubSubDelegate>::send_message_on_channel(
	std::string channel,
	const char *data,
	uint64_t size,
	net::SocketAddress const *excluded
) {
	uint64_t message_id = this->message_id_dist(this->message_id_gen);
	send_message_on_channel(channel, message_id, data, size, excluded);

	return message_id;
}

//! sends messages over a given channel
/*!
	\param channel name of channel to send message on
	\param message_id msg id
	\param data char* byte sequence of message to send
	\param size of the message to send
	\param excluded avoid this address while sending the message
*/
template<typename PubSubDelegate>
void PubSubClient<PubSubDelegate>::send_message_on_channel(
	std::string channel,
	uint64_t message_id,
	const char *data,
	uint64_t size,
	net::SocketAddress const *excluded
) {
	auto subscribers = channel_subscriptions[channel];
	for (
		auto it = subscribers.begin();
		it != subscribers.end();
		it++
	) {
		// Exclude given address, usually sender tp prevent loops
		if(excluded != nullptr && (*it)->dst_addr == *excluded)
			continue;
		SPDLOG_DEBUG(
			"Sending message {} on channel {} to {}",
			message_id,
			channel,
			(*it)->dst_addr.to_string()
		);
		if(size > 50000) {
			char *message = new char[channel.size()+11+size];

			message[0] = 3;

			net::Buffer m(message, channel.size()+11+size);
			m.write_uint64_be(1, message_id);
			m.write_uint16_be(9, channel.size());
			std::memcpy(message + 11, channel.data(), channel.size());
			std::memcpy(message + 11 + channel.size(), data, size);

			auto res = (*it)->cut_through_send(std::move(m));

			// TODO: Handle better
			if(res < 0) {
				SPDLOG_ERROR("Cut through send failed");
				(*it)->close();
			}
		} else {
			send_MESSAGE(**it, channel, message_id, data, size);
		}
	}
}

//! subscribes to given publisher
/*!
	\param addr publisher address to subscribe to
*/
template<typename PubSubDelegate>
void PubSubClient<PubSubDelegate>::subscribe(net::SocketAddress const &addr) {
	auto *transport = f.get_transport(addr);

	if(transport == nullptr) {
		dial(addr);
		return;
	} else if(!transport->is_active()) {
		return;
	}

	std::for_each(
		delegate->channels.begin(),
		delegate->channels.end(),
		[&] (std::string const channel) {
			add_subscriber_to_channel(channel, *transport);
		}
	);
}

//! unsubscribes from given publisher
/*!
	\param addr publisher address to unsubscribe from
*/
template<typename PubSubDelegate>
void PubSubClient<PubSubDelegate>::unsubscribe(net::SocketAddress const &addr) {
	auto *transport = f.get_transport(addr);

	if(transport == nullptr) {
		return;
	}

	std::for_each(
		delegate->channels.begin(),
		delegate->channels.end(),
		[&] (std::string const channel) {
			send_UNSUBSCRIBE(*transport, channel);
		}
	);
}

//! adds given address as subscriber to all the channels specified by delegate
/*!
	\param addr address to add to the subscriber lists
*/
template<typename PubSubDelegate>
void PubSubClient<PubSubDelegate>::add_subscriber(net::SocketAddress const &addr) {
	auto *transport = f.get_transport(addr);

	if(transport == nullptr) {
		return;
	}

	std::for_each(
		delegate->channels.begin(),
		delegate->channels.end(),
		[&] (std::string const channel) {
			add_subscriber_to_channel(channel, *transport);
		}
	);
}

template<typename PubSubDelegate>
int PubSubClient<PubSubDelegate>::get_num_active_subscribers(
	std::string channel) {
	return channel_subscriptions[channel].size();
}

template<typename PubSubDelegate>
void PubSubClient<PubSubDelegate>::add_subscriber_to_channel(
	std::string channel,
	BaseTransport &transport
) {
	if (!channel_subscriptions[channel].check_tranport_in_set(transport)) {
		if (channel_subscriptions[channel].size() >= DefaultMaxSubscriptions) {
			add_subscriber_to_potential_channel(channel, transport);
			return;
		}
		SPDLOG_INFO("Adding address: {} to subscribers list on channel: {} ",
			transport.dst_addr.to_string(),
			channel);
		channel_subscriptions[channel].insert(&transport);
		// send_RESPONSE(transport, true, "SUBSCRIBED TO " + channel);
	} else {
		send_SUBSCRIBE(transport, channel);
	}
}

template<typename PubSubDelegate>
void PubSubClient<PubSubDelegate>::add_subscriber_to_potential_channel(
	std::string channel,
	BaseTransport &transport) {

	if (!potential_channel_subscriptions[channel].check_tranport_in_set(transport)) {
		SPDLOG_INFO("Adding address: {} to potential subscribers list on channel: {} ",
			transport.dst_addr.to_string(),
			channel);
		potential_channel_subscriptions[channel].insert(&transport);
	}
}

template<typename PubSubDelegate>
void PubSubClient<PubSubDelegate>::remove_subscriber_from_channel(
	std::string channel,
	BaseTransport &transport) {

	if (channel_subscriptions[channel].check_tranport_in_set(transport)) {
		SPDLOG_INFO("Removing address: {} from subscribers list on channel: {} ",
			transport.dst_addr.to_string(),
			channel);
		send_UNSUBSCRIBE(transport, channel);
		channel_subscriptions[channel].erase(&transport);

		// Send response
		// send_RESPONSE(transport, true, "UNSUBSCRIBED FROM " + channel);
	}
}

template<typename PubSubDelegate>
void PubSubClient<PubSubDelegate>::remove_subscriber_from_potential_channel(
	std::string channel,
	BaseTransport &transport) {

	if (potential_channel_subscriptions[channel].check_tranport_in_set(transport)) {
		SPDLOG_INFO("Removing address: {} from potential subscribers list on channel: {} ",
			transport.dst_addr.to_string(),
			channel);
		potential_channel_subscriptions[channel].erase(&transport);
	}
}

} // namespace pubsub
} // namespace marlin

#endif // MARLIN_PUBSUB_PUBSUBCLIENT_HPP<|MERGE_RESOLUTION|>--- conflicted
+++ resolved
@@ -27,11 +27,7 @@
 namespace marlin {
 namespace pubsub {
 
-<<<<<<< HEAD
 #define DefaultMaxSubscriptions 2
-=======
-#define DefaultMaxSubscriptions 100000
->>>>>>> 6902360e
 #define DefaultMsgIDTimerInterval 10000
 #define DefaultPeerSelectTimerInterval 60000
 
