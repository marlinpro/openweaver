/*! \file PubSubNode.hpp
    \brief Containing provisions for Publish Subscribe (PubSub) Server functionality
*/

#ifndef MARLIN_PUBSUB_PUBSUBNODE_HPP
#define MARLIN_PUBSUB_PUBSUBNODE_HPP

#include <marlin/net/udp/UdpTransportFactory.hpp>
#include <marlin/net/tcp/TcpTransportFactory.hpp>
#include <marlin/stream/StreamTransportFactory.hpp>
#include <marlin/lpf/LpfTransportFactory.hpp>

#include <algorithm>
#include <map>
#include <string>
#include <list>
#include <iostream>
#include <spdlog/spdlog.h>
#include <spdlog/fmt/bin_to_hex.h>
#include <random>
#include <unordered_set>
#include <uv.h>

#include <marlin/pubsub/PubSubTransportSet.hpp>


namespace marlin {

namespace lpf {
template<typename Delegate>
struct IsTransportEncrypted<stream::StreamTransport<
	Delegate,
	net::UdpTransport
>> {
	constexpr static bool value = true;
};
}

namespace pubsub {

//! Class containing the Pub-Sub functionality
/*!
	Uses the custom marlin-StreamTransport for message delivery

	Important functions:
	\li subscribe(publisher_address)
	\li unsubsribe(publisher_address)
	\li send_message_on_channel(channel, message)
*/
template<
	typename PubSubDelegate,
	bool enable_cut_through = false,
	bool accept_unsol_conn = false,
	bool enable_relay = false
>
class PubSubNode {
private:
	size_t max_sol_conns;
	static constexpr uint64_t DefaultMsgIDTimerInterval = 10000;
	static constexpr uint64_t DefaultPeerSelectTimerInterval = 60000;

//---------------- Transport types ----------------//
public:
	using Self = PubSubNode<
		PubSubDelegate,
		enable_cut_through,
		accept_unsol_conn,
		enable_relay
	>;

	template<typename ListenDelegate, typename TransportDelegate>
	using BaseStreamTransportFactory = stream::StreamTransportFactory<
		ListenDelegate,
		TransportDelegate,
		net::UdpTransportFactory,
		net::UdpTransport
	>;
	template<typename Delegate>
	using BaseStreamTransport = stream::StreamTransport<
		Delegate,
		net::UdpTransport
	>;

	using BaseTransportFactory = lpf::LpfTransportFactory<
		Self,
		Self,
		BaseStreamTransportFactory,
		BaseStreamTransport,
		enable_cut_through
	>;
	using BaseTransport = lpf::LpfTransport<
		Self,
		BaseStreamTransport,
		enable_cut_through
	>;
private:

//---------------- Subscription management ----------------//
public:
	typedef PubSubTransportSet<BaseTransport> TransportSet;
	typedef std::unordered_map<std::string, TransportSet> TransportSetMap;

	TransportSetMap channel_subscriptions;
	TransportSetMap potential_channel_subscriptions;

	TransportSet sol_conns;
	TransportSet sol_standby_conns;
	TransportSet unsol_conns;
	// TransportSet unsol_standby_conns;

	void send_SUBSCRIBE(BaseTransport &transport, std::string const channel);
	void send_UNSUBSCRIBE(BaseTransport &transport, std::string const channel);

	bool add_sol_conn(net::SocketAddress const &addr);
	bool add_sol_conn(BaseTransport &transport);
	bool add_sol_standby_conn(BaseTransport &transport);
	bool add_unsol_conn(BaseTransport &transport);
	// bool add_unsol_standby_conn(BaseTransport &transport); TODO: to be introduced later

	bool remove_conn(TransportSet &t_set, BaseTransport &Transport);

	int get_num_active_subscribers(std::string channel);
	void add_subscriber_to_channel(std::string channel, BaseTransport &transport);
	void add_subscriber_to_potential_channel(std::string channel, BaseTransport &transport);
	void remove_subscriber_from_channel(std::string channel, BaseTransport &transport);
	void remove_subscriber_from_potential_channel(std::string channel, BaseTransport &transport);
private:
	uv_timer_t peer_selection_timer;

	static void peer_selection_timer_cb(uv_timer_t *handle) {
		auto &node = *(Self *)handle->data;

		node.delegate->manage_subscriptions(node.max_sol_conns, node.sol_conns, node.sol_standby_conns);

		// std::for_each(
		// 	node.delegate->channels.begin(),
		// 	node.delegate->channels.end(),
		// 	[&] (std::string const channel) {
		// 		node.delegate->manage_subscribers(channel, node.channel_subscriptions[channel], node.potential_channel_subscriptions[channel]);
		// 	}
		// );
	}

//---------------- Pubsub protocol ----------------//
private:
	BaseTransportFactory f;

	void did_recv_SUBSCRIBE(BaseTransport &transport, net::Buffer &&message);

	void did_recv_UNSUBSCRIBE(BaseTransport &transport, net::Buffer &&message);

	void did_recv_RESPONSE(BaseTransport &transport, net::Buffer &&message);
	void send_RESPONSE(
		BaseTransport &transport,
		bool success,
		std::string msg_string
	);

	void did_recv_MESSAGE(BaseTransport &transport, net::Buffer &&message);

	void send_message_with_cut_through_check(
		BaseTransport *transport,
		std::string channel,
		uint64_t message_id,
		const char *data,
		uint64_t size
	);

	void send_MESSAGE(
		BaseTransport &transport,
		std::string channel,
		uint64_t message_id,
		const char *data,
		uint64_t size,
		char const* witness_data,
		uint16_t witness_size
	);

	void did_recv_HEARTBEAT(BaseTransport &transport, net::Buffer &&message);
	void send_HEARTBEAT(BaseTransport &transport);

//---------------- Base layer ----------------//
public:
	// Listen delegate
	bool should_accept(net::SocketAddress const &addr);
	void did_create_transport(BaseTransport &transport);

	// Transport delegate
	void did_dial(BaseTransport &transport);
	void did_recv_message(BaseTransport &transport, net::Buffer &&message);
	void did_send_message(BaseTransport &transport, net::Buffer &&message);
	void did_close(BaseTransport &transport);

	int dial(net::SocketAddress const &addr, uint8_t const* keys = nullptr);

//---------------- Public Interface ----------------//
	PubSubNode(const net::SocketAddress &_addr, size_t max_sol, uint8_t const* keys = nullptr);
	PubSubDelegate *delegate;

	uint64_t send_message_on_channel(
		std::string channel,
		const char *data,
		uint64_t size,
		net::SocketAddress const *excluded = nullptr
	);
	void send_message_on_channel(
		std::string channel,
		uint64_t message_id,
		const char *data,
		uint64_t size,
		net::SocketAddress const *excluded = nullptr,
		char const* witness_data = nullptr,
		uint16_t witness_size = 0
	);

	void subscribe(net::SocketAddress const &addr);
	void unsubscribe(net::SocketAddress const &addr);
private:

//---------------- Message deduplication ----------------//
public:
private:
	std::uniform_int_distribution<uint64_t> message_id_dist;
	std::mt19937_64 message_id_gen;

	// Message id history for deduplication
	std::vector<std::vector<uint64_t>> message_id_events;
	uint8_t message_id_idx = 0;
	std::unordered_set<uint64_t> message_id_set;

	uv_timer_t message_id_timer;

	static void message_id_timer_cb(uv_timer_t *handle) {
		auto &node = *(Self *)handle->data;

		// Overflow behaviour desirable
		node.message_id_idx++;

		for (
			auto iter = node.message_id_events[node.message_id_idx].begin();
			iter != node.message_id_events[node.message_id_idx].end();
			iter = node.message_id_events[node.message_id_idx].erase(iter)
		) {
			node.message_id_set.erase(*iter);
		}

		for (auto* transport : node.sol_conns) {
			node.send_HEARTBEAT(*transport);
		}

		for (auto* transport : node.sol_standby_conns) {
			node.send_HEARTBEAT(*transport);
		}
		// std::for_each(
		// 	node.delegate->channels.begin(),
		// 	node.delegate->channels.end(),
		// 	[&] (std::string const channel) {
		// 		for (auto* transport : node.channel_subscriptions[channel]) {
		// 			node.send_HEARTBEAT(*transport);
		// 		}
		// 		for (auto* pot_transport : node.potential_channel_subscriptions[channel]) {
		// 			node.send_HEARTBEAT(*pot_transport);
		// 		}
		// 	}
		// );
	}

//---------------- Cut through ----------------//
public:
	void cut_through_recv_start(BaseTransport &transport, uint16_t id, uint64_t length);
	void cut_through_recv_bytes(BaseTransport &transport, uint16_t id, net::Buffer &&bytes);
	void cut_through_recv_end(BaseTransport &transport, uint16_t id);
	void cut_through_recv_reset(BaseTransport &transport, uint16_t id);
private:
	struct pairhash {
		template <typename T, typename U>
		std::size_t operator()(const std::pair<T, U> &p) const
		{
			return std::hash<T>()(p.first) ^ std::hash<U>()(p.second);
		}
	};
	std::unordered_map<
		std::pair<BaseTransport *, uint16_t>,
		std::list<std::pair<BaseTransport *, uint16_t>>,
		pairhash
	> cut_through_map;
	std::unordered_map<
		std::pair<BaseTransport *, uint16_t>,
		uint64_t,
		pairhash
	> cut_through_length;
	std::unordered_map<
		std::pair<BaseTransport *, uint16_t>,
		bool,
		pairhash
	> cut_through_header_recv;

	uint8_t const* keys = nullptr;
};


// Impl

//---------------- PubSub functions begin ----------------//

//! Callback on receipt of subscribe request
/*!
	\param transport StreamTransport instance to be added to subsriber list
	\param bytes Buffer containing the channel name to add the subscriber to
*/
template<
	typename PubSubDelegate,
	bool enable_cut_through,
	bool accept_unsol_conn,
	bool enable_relay
>
void PubSubNode<
	PubSubDelegate,
	enable_cut_through,
	accept_unsol_conn,
	enable_relay
>::did_recv_SUBSCRIBE(
	BaseTransport &transport,
	net::Buffer &&bytes
) {
	std::string channel(bytes.data(), bytes.data()+bytes.size());

	SPDLOG_DEBUG(
		"Received subscribe on channel {} from {}",
		channel,
		transport.dst_addr.to_string()
	);

	// add_subscriber_to_channel(channel, transport);
	if (accept_unsol_conn)
		add_unsol_conn(transport);
}


/*!
	\verbatim

	SUBSCRIBE (0x00)
	Channel as payload.

	Message format:

	 0               1               2               3
	 0 1 2 3 4 5 6 7 0 1 2 3 4 5 6 7 0 1 2 3 4 5 6 7 0 1 2 3 4 5 6 7
	+++++++++++++++++++++++++++++++++
	|      0x00     |      0x00     |
	-----------------------------------------------------------------
	|                         Channel Name                        ...
	+++++++++++++++++++++++++++++++++++++++++++++++++++++++++++++++++

	\endverbatim
*/
template<
	typename PubSubDelegate,
	bool enable_cut_through,
	bool accept_unsol_conn,
	bool enable_relay
>
void PubSubNode<
	PubSubDelegate,
	enable_cut_through,
	accept_unsol_conn,
	enable_relay
>::send_SUBSCRIBE(
	BaseTransport &transport,
	std::string const channel
) {
	char *message = new char[channel.size()+1];

	message[0] = 0;
	std::memcpy(message + 1, channel.data(), channel.size());

	net::Buffer bytes(message, channel.size() + 1);

	SPDLOG_DEBUG(
		"Sending subscribe on channel {} to {}",
		channel,
		transport.dst_addr.to_string()
	);

	transport.send(std::move(bytes));
}

//! Callback on receipt of unsubscribe request
/*!
	\param transport StreamTransport instance to be removed from subsriber list
	\param bytes Buffer containing the channel name to remove the subscriber from
*/
template<
	typename PubSubDelegate,
	bool enable_cut_through,
	bool accept_unsol_conn,
	bool enable_relay
>
void PubSubNode<
	PubSubDelegate,
	enable_cut_through,
	accept_unsol_conn,
	enable_relay
>::did_recv_UNSUBSCRIBE(
	BaseTransport &transport,
	net::Buffer &&bytes
) {
	std::string channel(bytes.data(), bytes.data()+bytes.size());

	SPDLOG_DEBUG(
		"Received unsubscribe on channel {} from {}",
		channel,
		transport.dst_addr.to_string()
	);

	// TODO
	remove_conn(unsol_conns, transport);
}


/*!
	\verbatim

	UNSUBSCRIBE (0x01)
	Channel as payload.

	Message format:

	 0               1               2               3
	 0 1 2 3 4 5 6 7 0 1 2 3 4 5 6 7 0 1 2 3 4 5 6 7 0 1 2 3 4 5 6 7
	+++++++++++++++++++++++++++++++++
	|      0x00     |      0x01     |
	-----------------------------------------------------------------
	|                         Channel Name                        ...
	+++++++++++++++++++++++++++++++++++++++++++++++++++++++++++++++++

	\endverbatim
*/
template<
	typename PubSubDelegate,
	bool enable_cut_through,
	bool accept_unsol_conn,
	bool enable_relay
>
void PubSubNode<
	PubSubDelegate,
	enable_cut_through,
	accept_unsol_conn,
	enable_relay
>::send_UNSUBSCRIBE(
	BaseTransport &transport,
	std::string const channel
) {
	char *message = new char[channel.size()+1];

	message[0] = 1;
	std::memcpy(message + 1, channel.data(), channel.size());

	net::Buffer bytes(message, channel.size() + 1);

	SPDLOG_DEBUG("Sending unsubscribe on channel {} to {}", channel, transport.dst_addr.to_string());

	transport.send(std::move(bytes));
}

/*!
    Callback on receipt of response
*/
template<
	typename PubSubDelegate,
	bool enable_cut_through,
	bool accept_unsol_conn,
	bool enable_relay
>
void PubSubNode<
	PubSubDelegate,
	enable_cut_through,
	accept_unsol_conn,
	enable_relay
>::did_recv_RESPONSE(
	BaseTransport &,
	net::Buffer &&bytes
) {
	bool success __attribute__((unused)) = bytes.data()[0];

	// Hide success
	bytes.cover(1);

	// Process rest of the message
	std::string message(bytes.data(), bytes.data()+bytes.size());

	// Check subscribe/unsubscribe response
	if(message.rfind("UNSUBSCRIBED FROM ", 0) == 0) {
		delegate->did_unsubscribe(*this, message.substr(18));
	} else if(message.rfind("SUBSCRIBED TO ", 0) == 0) {
		delegate->did_subscribe(*this, message.substr(14));
	}

	SPDLOG_DEBUG(
		"Received {} response: {}",
		success == 0 ? "ERROR" : "OK",
		spdlog::to_hex(message.data(), message.data() + message.size())
	);
}


/*!
	\verbatim

	RESPONSE (0x02)

	Payload contains a byte representing the reponse type(currently a OK/ERROR flag) followed by an arbitrary response message.

	Format:

	 0               1               2               3
	 0 1 2 3 4 5 6 7 0 1 2 3 4 5 6 7 0 1 2 3 4 5 6 7 0 1 2 3 4 5 6 7
	+++++++++++++++++++++++++++++++++++++++++++++++++
	|      0x00     |      0x02     |      Type     |
	-----------------------------------------------------------------
	|                            Message                          ...
	+++++++++++++++++++++++++++++++++++++++++++++++++++++++++++++++++

	\endverbatim
*/
template<
	typename PubSubDelegate,
	bool enable_cut_through,
	bool accept_unsol_conn,
	bool enable_relay
>
void PubSubNode<
	PubSubDelegate,
	enable_cut_through,
	accept_unsol_conn,
	enable_relay
>::send_RESPONSE(
	BaseTransport &transport,
	bool success,
	std::string msg_string
) {
	// 0 for ERROR
	// 1 for OK
	uint64_t tot_msg_size = msg_string.size()+2;
	char *message = new char[tot_msg_size];

	message[0] = 2;
	message[1] = success ? 1 : 0;

	std::memcpy(message + 2, msg_string.data(), msg_string.size());

	net::Buffer m(message, tot_msg_size);

	SPDLOG_DEBUG(
		"Sending {} response: {}",
		success == 0 ? "ERROR" : "OK",
		spdlog::to_hex(message, message + tot_msg_size)
	);
	transport.send(std::move(m));
}

//! Callback on receipt of message data
/*!
	\li reassembles the fragmented packets received by the streamTransport back into meaninfull data component
	\li relay/forwards the message to other subscriptions on the channel if the enable_relay flag is true
	\li performs message deduplication i.e doesnt relay the message if it has already been relayed recently
*/
template<
	typename PubSubDelegate,
	bool enable_cut_through,
	bool accept_unsol_conn,
	bool enable_relay
>
void PubSubNode<
	PubSubDelegate,
	enable_cut_through,
	accept_unsol_conn,
	enable_relay
>::did_recv_MESSAGE(
	BaseTransport &transport,
	net::Buffer &&bytes
) {
	auto message_id = bytes.read_uint64_be(0);
	auto channel_length = bytes.read_uint16_be(8);

	// Check overflow
	if((uint16_t)bytes.size() < 10 + channel_length)
		return;

	if(channel_length > 10) {
		SPDLOG_ERROR("Channel too long: {}", channel_length);
		transport.close();
		return;
	}

	auto channel = std::string(bytes.data()+10, bytes.data()+10+channel_length);

	auto witness_length = bytes.read_uint16_be(10+channel_length);

	// Check overflow
	if((uint16_t)bytes.size() < 12 + channel_length + witness_length)
		return;

	if(witness_length > 500) {
		SPDLOG_ERROR("Witness too long: {}", witness_length);
		transport.close();
		return;
	}

	// Send it onward
	if(message_id_set.find(message_id) == message_id_set.end()) { // Deduplicate message
		message_id_set.insert(message_id);
		message_id_events[message_id_idx].push_back(message_id);

		char *new_witness = new char[witness_length+32];
		std::memcpy(new_witness, bytes.data()+12+channel_length, witness_length);
		crypto_scalarmult_base((uint8_t*)new_witness+witness_length, keys);

		bytes.cover(12 + channel_length + witness_length);

		if constexpr (enable_relay) {
			send_message_on_channel(
				channel,
				message_id,
				bytes.data(),
				bytes.size(),
				&transport.dst_addr,
				new_witness,
				witness_length + 32
			);
		}

		delete[] new_witness;

		// Call delegate
		delegate->did_recv_message(
			*this,
			std::move(bytes),
			channel,
			message_id
		);
	}
}


/*!
	\verbatim

	MESSAGE (0x03)

	Payload contains a 8 byte message length, a 8 byte message id, channel details and the message data.

	FORMAT:

	 0               1               2               3
	 0 1 2 3 4 5 6 7 0 1 2 3 4 5 6 7 0 1 2 3 4 5 6 7 0 1 2 3 4 5 6 7
	+++++++++++++++++++++++++++++++++
	|      0x00     |      0x03     |
	-----------------------------------------------------------------
	|                                                               |
	----                      Message Length                     ----
	|                                                               |
	-----------------------------------------------------------------
	|                                                               |
	----                        Message ID                       ----
	|                                                               |
	-----------------------------------------------------------------
	|      Channel name length      |
	-----------------------------------------------------------------
	|                         Channel Name                        ...
	-----------------------------------------------------------------
	|                         Message Data                        ...
	+++++++++++++++++++++++++++++++++++++++++++++++++++++++++++++++++

	\endverbatim
*/
template<
	typename PubSubDelegate,
	bool enable_cut_through,
	bool accept_unsol_conn,
	bool enable_relay
>
void PubSubNode<
	PubSubDelegate,
	enable_cut_through,
	accept_unsol_conn,
	enable_relay
>::send_MESSAGE(
	BaseTransport &transport,
	std::string channel,
	uint64_t message_id,
	const char *data,
	uint64_t size,
	const char* witness_data,
	uint16_t witness_size
) {
	char *message = new char[11 + channel.size() + 2 + witness_size + size];

	message[0] = 3;

	net::Buffer m(message, 11 + channel.size() + 2 + witness_size + size);
	m.write_uint64_be(1, message_id);
	m.write_uint16_be(9, channel.size());
	std::memcpy(message + 11, channel.data(), channel.size());
	m.write_uint16_be(11 + channel.size(), witness_size);
	std::memcpy(message + 11 + channel.size() + 2, witness_data, witness_size);
	std::memcpy(message + 11 + channel.size() + 2 + witness_size, data, size);

	transport.send(std::move(m));
}

template<
	typename PubSubDelegate,
	bool enable_cut_through,
	bool accept_unsol_conn,
	bool enable_relay
>
void PubSubNode<
	PubSubDelegate,
	enable_cut_through,
	accept_unsol_conn,
	enable_relay
>::send_HEARTBEAT(
	BaseTransport &transport
) {
	char *message = new char[1];

	message[0] = 4;

	net::Buffer m(message, 1);

	transport.send(std::move(m));
}

//---------------- PubSub functions end ----------------//


//---------------- Listen delegate functions begin ----------------//

template<
	typename PubSubDelegate,
	bool enable_cut_through,
	bool accept_unsol_conn,
	bool enable_relay
>
bool PubSubNode<
	PubSubDelegate,
	enable_cut_through,
	accept_unsol_conn,
	enable_relay
>::should_accept(net::SocketAddress const &) {
	return accept_unsol_conn;
}

template<
	typename PubSubDelegate,
	bool enable_cut_through,
	bool accept_unsol_conn,
	bool enable_relay
>
void PubSubNode<
	PubSubDelegate,
	enable_cut_through,
	accept_unsol_conn,
	enable_relay
>::did_create_transport(
	BaseTransport &transport
) {
	SPDLOG_DEBUG(
		"DID CREATE TRANSPORT: {}",
		transport.dst_addr.to_string()
	);

	transport.setup(this, keys);
}

//---------------- Listen delegate functions end ----------------//


//---------------- Transport delegate functions begin ----------------//

template<
	typename PubSubDelegate,
	bool enable_cut_through,
	bool accept_unsol_conn,
	bool enable_relay
>
void PubSubNode<
	PubSubDelegate,
	enable_cut_through,
	accept_unsol_conn,
	enable_relay
>::did_dial(BaseTransport &transport) {

	SPDLOG_DEBUG(
		"DID DIAL: {}",
		transport.dst_addr.to_string()
	);

	std::for_each(
		delegate->channels.begin(),
		delegate->channels.end(),
		[&] (std::string const channel) {
			send_SUBSCRIBE(transport, channel);
		}
	);

	add_sol_conn(transport);
}

//! Receives the bytes/packet fragments from StreamTransport and processes them
/*!
	Determines the type of packet by reading the first byte and redirects the packet to appropriate function for further processing

	\verbatim

	first-byte	:	type
	0			:	subscribe
	1			:	unsubscribe
	2			:	response
	3			:	message

	\endverbatim
*/
template<
	typename PubSubDelegate,
	bool enable_cut_through,
	bool accept_unsol_conn,
	bool enable_relay
>
void PubSubNode<
	PubSubDelegate,
	enable_cut_through,
	accept_unsol_conn,
	enable_relay
>::did_recv_message(
	BaseTransport &transport,
	net::Buffer &&bytes
) {
	// Abort on empty message
	if(bytes.size() == 0)
		return;

	uint8_t message_type = bytes.data()[0];

	// Hide message type
	bytes.cover(1);

	switch(message_type) {
		// SUBSCRIBE
		case 0: this->did_recv_SUBSCRIBE(transport, std::move(bytes));
		break;
		// UNSUBSCRIBE
		case 1: this->did_recv_UNSUBSCRIBE(transport, std::move(bytes));
		break;
		// RESPONSE
		case 2: this->did_recv_RESPONSE(transport, std::move(bytes));
		break;
		// MESSAGE
		case 3: this->did_recv_MESSAGE(transport, std::move(bytes));
		break;
		// HEARTBEAT, ignore
		case 4:
		break;
	}
}

template<
	typename PubSubDelegate,
	bool enable_cut_through,
	bool accept_unsol_conn,
	bool enable_relay
>
void PubSubNode<
	PubSubDelegate,
	enable_cut_through,
	accept_unsol_conn,
	enable_relay
>::did_send_message(
	BaseTransport &,
	net::Buffer &&
) {}

template<
	typename PubSubDelegate,
	bool enable_cut_through,
	bool accept_unsol_conn,
	bool enable_relay
>
void PubSubNode<
	PubSubDelegate,
	enable_cut_through,
	accept_unsol_conn,
	enable_relay
>::did_close(BaseTransport &transport) {
	// Remove from subscribers
	std::for_each(
		delegate->channels.begin(),
		delegate->channels.end(),
		[&] (std::string const channel) {
			channel_subscriptions[channel].erase(&transport);
			potential_channel_subscriptions[channel].erase(&transport);
		}
	);

	// Flush subscribers
	for(auto id : transport.cut_through_used_ids) {
		for(auto& [subscriber, subscriber_id] : cut_through_map[std::make_pair(&transport, id)]) {
			subscriber->cut_through_send_reset(subscriber_id);
		}

		cut_through_map.erase(std::make_pair(&transport, id));
	}

	// Remove subscriptions
	for(auto& [_, subscribers] : cut_through_map) {
		for (auto iter = subscribers.begin(); iter != subscribers.end();) {
			if(iter->first == &transport) {
				iter = subscribers.erase(iter);
			} else {
				iter++;
			}
		}
	}
}

//---------------- Transport delegate functions end ----------------//


template<
	typename PubSubDelegate,
	bool enable_cut_through,
	bool accept_unsol_conn,
	bool enable_relay
>
PubSubNode<
	PubSubDelegate,
	enable_cut_through,
	accept_unsol_conn,
	enable_relay
>::PubSubNode(
	const net::SocketAddress &addr,
	size_t max_sol,
	uint8_t const* keys
) : max_sol_conns(max_sol),
	message_id_gen(std::random_device()()),
	message_id_events(256),
	keys(keys)
{
	f.bind(addr);
	f.listen(*this);


	SPDLOG_DEBUG(
		"PUBSUB LISTENING ON : {}",
		addr.to_string()
	);

	uv_timer_init(uv_default_loop(), &message_id_timer);
	this->message_id_timer.data = (void *)this;
	uv_timer_start(&message_id_timer, &message_id_timer_cb, DefaultMsgIDTimerInterval, DefaultMsgIDTimerInterval);

	uv_timer_init(uv_default_loop(), &peer_selection_timer);
	this->peer_selection_timer.data = (void *)this;
	uv_timer_start(&peer_selection_timer, &peer_selection_timer_cb, DefaultPeerSelectTimerInterval, DefaultPeerSelectTimerInterval);
}

template<
	typename PubSubDelegate,
	bool enable_cut_through,
	bool accept_unsol_conn,
	bool enable_relay
>
int PubSubNode<
	PubSubDelegate,
	enable_cut_through,
	accept_unsol_conn,
	enable_relay
>::dial(net::SocketAddress const &addr, uint8_t const* keys) {
	SPDLOG_DEBUG(
		"SENDING DIAL TO: {}",
		addr.to_string()
	);

	return f.dial(addr, *this, keys);
}


//! sends messages over a given channel
/*!
	\param channel name of channel to send message on
	\param data char* byte sequence of message to send
	\param size of the message to send
	\param excluded avoid this address while sending the message
*/
template<
	typename PubSubDelegate,
	bool enable_cut_through,
	bool accept_unsol_conn,
	bool enable_relay
>
uint64_t PubSubNode<
	PubSubDelegate,
	enable_cut_through,
	accept_unsol_conn,
	enable_relay
>::send_message_on_channel(
	std::string channel,
	const char *data,
	uint64_t size,
	net::SocketAddress const *excluded
) {
	uint64_t message_id = this->message_id_dist(this->message_id_gen);
	send_message_on_channel(channel, message_id, data, size, excluded);

	return message_id;
}

//! sends messages over a given channel
/*!
	\param channel name of channel to send message on
	\param message_id msg id
	\param data char* byte sequence of message to send
	\param size of the message to send
	\param excluded avoid this address while sending the message
*/
template<
	typename PubSubDelegate,
	bool enable_cut_through,
	bool accept_unsol_conn,
	bool enable_relay
>
void PubSubNode<
	PubSubDelegate,
	enable_cut_through,
	accept_unsol_conn,
	enable_relay
>::send_message_on_channel(
	std::string channel,
	uint64_t message_id,
	const char *data,
	uint64_t size,
	net::SocketAddress const *excluded,
	char const* witness_data,
	uint16_t witness_size
) {
<<<<<<< HEAD
	if(witness_data == nullptr) {
		witness_size = 32;
	}

	auto subscribers = channel_subscriptions[channel];
=======
	// TODO: sending on solicited connections. ideally not to be sent relay --> master, if incoming from master
>>>>>>> 4e32f80b
	for (
		auto* it = sol_conns.begin();
		it != sol_conns.end();
		it++
	) {
		// Exclude given address, usually sender tp prevent loops
		if(excluded != nullptr && (*it)->dst_addr == *excluded)
			continue;
<<<<<<< HEAD
		SPDLOG_DEBUG(
			"Sending message {} on channel {} to {}",
			message_id,
			channel,
			(*it)->dst_addr.to_string()
		);
		if(size > 50000) {
			char *message = new char[11 + channel.size() + 2 + witness_size + size];
=======
>>>>>>> 4e32f80b

		send_message_with_cut_through_check(*it, channel, message_id, data, size);
	}

<<<<<<< HEAD
			net::Buffer m(message, 11 + channel.size() + 2 + witness_size + size);
			m.write_uint64_be(1, message_id);
			m.write_uint16_be(9, channel.size());
			std::memcpy(message + 11, channel.data(), channel.size());
			m.write_uint16_be(11 + channel.size(), witness_size);
			if(witness_data == nullptr) {
				crypto_scalarmult_base((uint8_t*)message + 11 + channel.size() + 2, keys);
			} else {
				std::memcpy(message + 11 + channel.size() + 2, witness_data, witness_size);
			}
			std::memcpy(message + 11 + channel.size() + 2 + witness_size, data, size);
=======
>>>>>>> 4e32f80b

	for (
		auto* it = unsol_conns.begin();
		it != unsol_conns.end();
		it++
	) {
		// Exclude given address, usually sender tp prevent loops
		if(excluded != nullptr && (*it)->dst_addr == *excluded)
			continue;

<<<<<<< HEAD
			// TODO: Handle better
			if(res < 0) {
				SPDLOG_ERROR("Cut through send failed");
				(*it)->close();
			}
		} else {
			send_MESSAGE(**it, channel, message_id, data, size, witness_data, witness_size);
		}
=======
		send_message_with_cut_through_check(*it, channel, message_id, data, size);
>>>>>>> 4e32f80b
	}
}


template<
	typename PubSubDelegate,
	bool enable_cut_through,
	bool accept_unsol_conn,
	bool enable_relay
>
void PubSubNode<
	PubSubDelegate,
	enable_cut_through,
	accept_unsol_conn,
	enable_relay
>::send_message_with_cut_through_check(
	BaseTransport *transport,
	std::string channel,
	uint64_t message_id,
	const char *data,
	uint64_t size
) {
	SPDLOG_DEBUG(
		"Sending message {} on channel {} to {}",
		message_id,
		channel,
		transport->dst_addr.to_string()
	);

	if(size > 50000) {
		char *message = new char[channel.size()+11+size];

		message[0] = 3;

		net::Buffer m(message, channel.size()+11+size);
		m.write_uint64_be(1, message_id);
		m.write_uint16_be(9, channel.size());
		std::memcpy(message + 11, channel.data(), channel.size());
		std::memcpy(message + 11 + channel.size(), data, size);

		auto res = transport->cut_through_send(std::move(m));

		// TODO: Handle better
		if(res < 0) {
			SPDLOG_ERROR("Cut through send failed");
			transport->close();
		}
	} else {
		send_MESSAGE(*transport, channel, message_id, data, size);
	}
}

//! subscribes to given publisher
/*!
	\param addr publisher address to subscribe to
*/
template<
	typename PubSubDelegate,
	bool enable_cut_through,
	bool accept_unsol_conn,
	bool enable_relay
>
void PubSubNode<
	PubSubDelegate,
	enable_cut_through,
	accept_unsol_conn,
	enable_relay
>::subscribe(net::SocketAddress const &addr) {
	auto *transport = f.get_transport(addr);

	if(transport == nullptr) {
		dial(addr);
		return;
	} else if(!transport->is_active()) {
		return;
	}

	std::for_each(
		delegate->channels.begin(),
		delegate->channels.end(),
		[&] (std::string const channel) {
			send_SUBSCRIBE(*transport, channel);
		}
	);
}

//! unsubscribes from given publisher
/*!
	\param addr publisher address to unsubscribe from
*/
template<
	typename PubSubDelegate,
	bool enable_cut_through,
	bool accept_unsol_conn,
	bool enable_relay
>
void PubSubNode<
	PubSubDelegate,
	enable_cut_through,
	accept_unsol_conn,
	enable_relay
>::unsubscribe(net::SocketAddress const &addr) {
	auto *transport = f.get_transport(addr);

	if(transport == nullptr) {
		return;
	}

	std::for_each(
		delegate->channels.begin(),
		delegate->channels.end(),
		[&] (std::string const channel) {
			send_UNSUBSCRIBE(*transport, channel);
		}
	);
}

template<
	typename PubSubDelegate,
	bool enable_cut_through,
	bool accept_unsol_conn,
	bool enable_relay
>
bool PubSubNode<
	PubSubDelegate,
	enable_cut_through,
	accept_unsol_conn,
	enable_relay
>::add_sol_conn(net::SocketAddress const &addr) {

	auto *transport = f.get_transport(addr);

	if(transport == nullptr) {
		return false;
	}

	add_sol_conn(*transport);
}

template<
	typename PubSubDelegate,
	bool enable_cut_through,
	bool accept_unsol_conn,
	bool enable_relay
>
bool PubSubNode<
	PubSubDelegate,
	enable_cut_through,
	accept_unsol_conn,
	enable_relay
>::add_sol_conn(BaseTransport &transport) {

	//TODO: size check.
	if (sol_conns.size() >= max_sol_conns) {
		add_sol_standby_conn(transport);
		return false;
	}

	if (unsol_conns.check_tranport_in_set(transport)) {
		remove_conn(unsol_conns, transport);
	}

	if (!sol_conns.check_tranport_in_set(transport) &&
		!sol_standby_conns.check_tranport_in_set(transport)) {

		SPDLOG_DEBUG("Adding address: {} to sol conn list",
			transport.dst_addr.to_string()
		);

		sol_conns.insert(&transport);
		//TODO: send response
		send_RESPONSE(transport, true, "SUBSCRIBED");

		return true;
	}

	return false;
}

template<
	typename PubSubDelegate,
	bool enable_cut_through,
	bool accept_unsol_conn,
	bool enable_relay
>
bool PubSubNode<
	PubSubDelegate,
	enable_cut_through,
	accept_unsol_conn,
	enable_relay
>::add_sol_standby_conn(BaseTransport &transport) {

	if(!sol_conns.check_tranport_in_set(transport) &&
	   !sol_standby_conns.check_tranport_in_set(transport)) {

		SPDLOG_DEBUG("Adding address: {} to sol standby conn list",
			transport.dst_addr.to_string()
		);

		sol_standby_conns.insert(&transport);
		return true;
	}

	return false;
}

template<
	typename PubSubDelegate,
	bool enable_cut_through,
	bool accept_unsol_conn,
	bool enable_relay
>
bool PubSubNode<
	PubSubDelegate,
	enable_cut_through,
	accept_unsol_conn,
	enable_relay
>::add_unsol_conn(BaseTransport &transport) {

	if(!sol_conns.check_tranport_in_set(transport) &&
	   !sol_standby_conns.check_tranport_in_set(transport) &&
	   !unsol_conns.check_tranport_in_set(transport)) {

		SPDLOG_DEBUG("Adding address: {} to unsol conn list",
			transport.dst_addr.to_string()
		);

		unsol_conns.insert(&transport);
		return true;
	}

	return false;
}

template<
	typename PubSubDelegate,
	bool enable_cut_through,
	bool accept_unsol_conn,
	bool enable_relay
>
bool PubSubNode<
	PubSubDelegate,
	enable_cut_through,
	accept_unsol_conn,
	enable_relay
>::remove_conn(TransportSet &t_set, BaseTransport &transport) {

	if (t_set.check_tranport_in_set(transport)) {
		SPDLOG_DEBUG("Removing address: {} from list",
			transport.dst_addr.to_string()
		);

		t_set.erase(&transport);

		//TODO Send response
		if (&t_set == &sol_conns) {
			send_RESPONSE(transport, true, "UNSUBSCRIBED");
		}

		return true;
	}

	return false;
}


template<
	typename PubSubDelegate,
	bool enable_cut_through,
	bool accept_unsol_conn,
	bool enable_relay
>
int PubSubNode<
	PubSubDelegate,
	enable_cut_through,
	accept_unsol_conn,
	enable_relay
>::get_num_active_subscribers(
	std::string channel) {
	return channel_subscriptions[channel].size();
}

template<
	typename PubSubDelegate,
	bool enable_cut_through,
	bool accept_unsol_conn,
	bool enable_relay
>
void PubSubNode<
	PubSubDelegate,
	enable_cut_through,
	accept_unsol_conn,
	enable_relay
>::add_subscriber_to_channel(
	std::string channel,
	BaseTransport &transport
) {
	if (!channel_subscriptions[channel].check_tranport_in_set(transport)) {
		if (channel_subscriptions[channel].size() >= max_sol_conns) {
			add_subscriber_to_potential_channel(channel, transport);
			return;
		}

		SPDLOG_DEBUG("Adding address: {} to subscribers list on channel: {} ",
			transport.dst_addr.to_string(),
			channel
		);
		channel_subscriptions[channel].insert(&transport);

		send_RESPONSE(transport, true, "SUBSCRIBED TO " + channel);
	}
}

template<
	typename PubSubDelegate,
	bool enable_cut_through,
	bool accept_unsol_conn,
	bool enable_relay
>
void PubSubNode<
	PubSubDelegate,
	enable_cut_through,
	accept_unsol_conn,
	enable_relay
>::add_subscriber_to_potential_channel(
	std::string channel,
	BaseTransport &transport) {

	if (!potential_channel_subscriptions[channel].check_tranport_in_set(transport)) {
		SPDLOG_DEBUG("Adding address: {} to potential subscribers list on channel: {} ",
			transport.dst_addr.to_string(),
			channel);
		potential_channel_subscriptions[channel].insert(&transport);
	}
}

template<
	typename PubSubDelegate,
	bool enable_cut_through,
	bool accept_unsol_conn,
	bool enable_relay
>
void PubSubNode<
	PubSubDelegate,
	enable_cut_through,
	accept_unsol_conn,
	enable_relay
>::remove_subscriber_from_channel(
	std::string channel,
	BaseTransport &transport) {

	if (channel_subscriptions[channel].check_tranport_in_set(transport)) {
		SPDLOG_DEBUG("Removing address: {} from subscribers list on channel: {} ",
			transport.dst_addr.to_string(),
			channel
		);
		channel_subscriptions[channel].erase(&transport);

		// Send response
		send_RESPONSE(transport, true, "UNSUBSCRIBED FROM " + channel);
	}
}

template<
	typename PubSubDelegate,
	bool enable_cut_through,
	bool accept_unsol_conn,
	bool enable_relay
>
void PubSubNode<
	PubSubDelegate,
	enable_cut_through,
	accept_unsol_conn,
	enable_relay
>::remove_subscriber_from_potential_channel(
	std::string channel,
	BaseTransport &transport
) {
	if (potential_channel_subscriptions[channel].check_tranport_in_set(transport)) {
		SPDLOG_DEBUG("Removing address: {} from potential subscribers list on channel: {} ",
			transport.dst_addr.to_string(),
			channel
		);
		potential_channel_subscriptions[channel].erase(&transport);
	}
}


template<
	typename PubSubDelegate,
	bool enable_cut_through,
	bool accept_unsol_conn,
	bool enable_relay
>
void PubSubNode<
	PubSubDelegate,
	enable_cut_through,
	accept_unsol_conn,
	enable_relay
>::cut_through_recv_start(
	BaseTransport &transport,
	uint16_t id,
	uint64_t length
) {
	cut_through_map[std::make_pair(&transport, id)] = {};
	cut_through_header_recv[std::make_pair(&transport, id)] = false;
	cut_through_length[std::make_pair(&transport, id)] = length;
}

template<
	typename PubSubDelegate,
	bool enable_cut_through,
	bool accept_unsol_conn,
	bool enable_relay
>
void PubSubNode<
	PubSubDelegate,
	enable_cut_through,
	accept_unsol_conn,
	enable_relay
>::cut_through_recv_bytes(
	BaseTransport &transport,
	uint16_t id,
	net::Buffer &&bytes
) {
	if(!cut_through_header_recv[std::make_pair(&transport, id)]) {
		auto channel_length = bytes.read_uint16_be(9);

		// Check overflow
		if((uint16_t)bytes.size() < 11 + channel_length) {
			SPDLOG_ERROR("Not enough header: {}, {}", bytes.size(), channel_length);
			transport.close();
			return;
		}

		auto witness_length = bytes.read_uint16_be(11+channel_length);

		bool found = false;
		for(uint i = 0; i < witness_length/32; i++) {
			if(std::memcmp(bytes.data() + 13 + channel_length + 32*i, transport.get_remote_static_pk(), 32) == 0) {
				found = true;
			}
		}

		if((uint16_t)bytes.size() < 13 + channel_length + witness_length) {
			SPDLOG_ERROR("Not enough header: {}, {}", bytes.size(), witness_length);
			transport.close();
			return;
		}

		if(channel_length > 10) {
			SPDLOG_ERROR("Channel too long: {}", channel_length);
			transport.close();
			return;
		}

		cut_through_header_recv[std::make_pair(&transport, id)] = true;

		auto channel = std::string(bytes.data()+11, bytes.data()+11+channel_length);
		for(auto *subscriber : channel_subscriptions[channel]) {
			auto sub_id = subscriber->cut_through_send_start(
				cut_through_length[std::make_pair(&transport, id)]
			);
			if(sub_id == 0) {
				SPDLOG_ERROR("Cannot send to subscriber");
				continue;
			}

			cut_through_map[std::make_pair(&transport, id)].push_back(
				std::make_pair(subscriber, sub_id)
			);
		}

		cut_through_recv_bytes(transport, id, std::move(bytes));
	} else {
		for(auto [subscriber, sub_id] : cut_through_map[std::make_pair(&transport, id)]) {
			if(&transport == subscriber) continue;

			auto sub_bytes = net::Buffer(new char[bytes.size()], bytes.size());
			std::memcpy(sub_bytes.data(), bytes.data(), bytes.size());

			auto res = subscriber->cut_through_send_bytes(sub_id, std::move(sub_bytes));

			// TODO: Handle better
			if(res < 0) {
				SPDLOG_ERROR("Cut through send failed");
				subscriber->close();
			}
		}
	}
}

template<
	typename PubSubDelegate,
	bool enable_cut_through,
	bool accept_unsol_conn,
	bool enable_relay
>
void PubSubNode<
	PubSubDelegate,
	enable_cut_through,
	accept_unsol_conn,
	enable_relay
>::cut_through_recv_end(
	BaseTransport &transport,
	uint16_t id
) {
	for(auto [subscriber, sub_id] : cut_through_map[std::make_pair(&transport, id)]) {
		subscriber->cut_through_send_end(sub_id);
	}
}

template<
	typename PubSubDelegate,
	bool enable_cut_through,
	bool accept_unsol_conn,
	bool enable_relay
>
void PubSubNode<
	PubSubDelegate,
	enable_cut_through,
	accept_unsol_conn,
	enable_relay
>::cut_through_recv_reset(
	BaseTransport &transport,
	uint16_t id
) {
	for(auto [subscriber, sub_id] : cut_through_map[std::make_pair(&transport, id)]) {
		subscriber->cut_through_send_reset(sub_id);
	}
}

} // namespace pubsub
} // namespace marlin

#endif // MARLIN_PUBSUB_PUBSUBNODE_HPP<|MERGE_RESOLUTION|>--- conflicted
+++ resolved
@@ -157,15 +157,6 @@
 	);
 
 	void did_recv_MESSAGE(BaseTransport &transport, net::Buffer &&message);
-
-	void send_message_with_cut_through_check(
-		BaseTransport *transport,
-		std::string channel,
-		uint64_t message_id,
-		const char *data,
-		uint64_t size
-	);
-
 	void send_MESSAGE(
 		BaseTransport &transport,
 		std::string channel,
@@ -211,6 +202,15 @@
 		net::SocketAddress const *excluded = nullptr,
 		char const* witness_data = nullptr,
 		uint16_t witness_size = 0
+	);
+	void send_message_with_cut_through_check(
+		BaseTransport *transport,
+		std::string channel,
+		uint64_t message_id,
+		const char *data,
+		uint64_t size,
+		char const* witness_data,
+		uint16_t witness_size
 	);
 
 	void subscribe(net::SocketAddress const &addr);
@@ -1045,74 +1045,30 @@
 	char const* witness_data,
 	uint16_t witness_size
 ) {
-<<<<<<< HEAD
 	if(witness_data == nullptr) {
 		witness_size = 32;
 	}
 
-	auto subscribers = channel_subscriptions[channel];
-=======
-	// TODO: sending on solicited connections. ideally not to be sent relay --> master, if incoming from master
->>>>>>> 4e32f80b
 	for (
-		auto* it = sol_conns.begin();
+		auto it = sol_conns.begin();
 		it != sol_conns.end();
 		it++
 	) {
 		// Exclude given address, usually sender tp prevent loops
 		if(excluded != nullptr && (*it)->dst_addr == *excluded)
 			continue;
-<<<<<<< HEAD
-		SPDLOG_DEBUG(
-			"Sending message {} on channel {} to {}",
-			message_id,
-			channel,
-			(*it)->dst_addr.to_string()
-		);
-		if(size > 50000) {
-			char *message = new char[11 + channel.size() + 2 + witness_size + size];
-=======
->>>>>>> 4e32f80b
-
-		send_message_with_cut_through_check(*it, channel, message_id, data, size);
-	}
-
-<<<<<<< HEAD
-			net::Buffer m(message, 11 + channel.size() + 2 + witness_size + size);
-			m.write_uint64_be(1, message_id);
-			m.write_uint16_be(9, channel.size());
-			std::memcpy(message + 11, channel.data(), channel.size());
-			m.write_uint16_be(11 + channel.size(), witness_size);
-			if(witness_data == nullptr) {
-				crypto_scalarmult_base((uint8_t*)message + 11 + channel.size() + 2, keys);
-			} else {
-				std::memcpy(message + 11 + channel.size() + 2, witness_data, witness_size);
-			}
-			std::memcpy(message + 11 + channel.size() + 2 + witness_size, data, size);
-=======
->>>>>>> 4e32f80b
+		send_message_with_cut_through_check(*it, channel, message_id, data, size, witness_data, witness_size);
+	}
 
 	for (
-		auto* it = unsol_conns.begin();
+		auto it = unsol_conns.begin();
 		it != unsol_conns.end();
 		it++
 	) {
 		// Exclude given address, usually sender tp prevent loops
 		if(excluded != nullptr && (*it)->dst_addr == *excluded)
 			continue;
-
-<<<<<<< HEAD
-			// TODO: Handle better
-			if(res < 0) {
-				SPDLOG_ERROR("Cut through send failed");
-				(*it)->close();
-			}
-		} else {
-			send_MESSAGE(**it, channel, message_id, data, size, witness_data, witness_size);
-		}
-=======
-		send_message_with_cut_through_check(*it, channel, message_id, data, size);
->>>>>>> 4e32f80b
+		send_message_with_cut_through_check(*it, channel, message_id, data, size, witness_data, witness_size);
 	}
 }
 
@@ -1133,7 +1089,9 @@
 	std::string channel,
 	uint64_t message_id,
 	const char *data,
-	uint64_t size
+	uint64_t size,
+	char const* witness_data,
+	uint16_t witness_size
 ) {
 	SPDLOG_DEBUG(
 		"Sending message {} on channel {} to {}",
@@ -1143,15 +1101,21 @@
 	);
 
 	if(size > 50000) {
-		char *message = new char[channel.size()+11+size];
+		char *message = new char[11 + channel.size() + 2 + witness_size + size];
 
 		message[0] = 3;
 
-		net::Buffer m(message, channel.size()+11+size);
+		net::Buffer m(message, 11 + channel.size() + 2 + witness_size + size);
 		m.write_uint64_be(1, message_id);
 		m.write_uint16_be(9, channel.size());
 		std::memcpy(message + 11, channel.data(), channel.size());
-		std::memcpy(message + 11 + channel.size(), data, size);
+		m.write_uint16_be(11 + channel.size(), witness_size);
+		if(witness_data == nullptr) {
+			crypto_scalarmult_base((uint8_t*)message + 11 + channel.size() + 2, keys);
+		} else {
+			std::memcpy(message + 11 + channel.size() + 2, witness_data, witness_size);
+		}
+		std::memcpy(message + 11 + channel.size() + 2 + witness_size, data, size);
 
 		auto res = transport->cut_through_send(std::move(m));
 
@@ -1161,7 +1125,7 @@
 			transport->close();
 		}
 	} else {
-		send_MESSAGE(*transport, channel, message_id, data, size);
+		send_MESSAGE(*transport, channel, message_id, data, size, witness_data, witness_size);
 	}
 }
 
