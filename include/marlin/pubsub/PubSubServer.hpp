<<<<<<< HEAD
/*! \file PubSub.hpp
	\brief Containing provisions for Publish Subscribe (PubSub) functionality
=======
/*! \file PubSubServer.hpp
    \brief Containing provisions for Publish Subscribe (PubSub) Server functionality
>>>>>>> 6902360e
*/

#ifndef MARLIN_PUBSUB_PUBSUBSERVER_HPP
#define MARLIN_PUBSUB_PUBSUBSERVER_HPP

#include <marlin/net/udp/UdpTransportFactory.hpp>
#include <marlin/net/tcp/TcpTransportFactory.hpp>
#include <marlin/stream/StreamTransportFactory.hpp>
#include <marlin/lpf/LpfTransportFactory.hpp>

#include <algorithm>
#include <map>
#include <string>
#include <list>
#include <iostream>
#include <spdlog/spdlog.h>
#include <spdlog/fmt/bin_to_hex.h>
#include <random>
#include <unordered_set>
#include <uv.h>

#include <marlin/pubsub/PubSubTransportSet.hpp>


namespace marlin {
namespace pubsub {

<<<<<<< HEAD
=======
#define DefaultMaxSubscriptions 100000
>>>>>>> 6902360e
#define DefaultMsgIDTimerInterval 10000
#define DefaultPeerSelectTimerInterval 60000

//! Class containing the Pub-Sub Server functionality
/*!
<<<<<<< HEAD
	- Uses the custom marlin-StreamTransport for message delivery

	- Important functions:
		* subscribe(publisher_address)
		* unsubsribe(publisher_address)
		* send_message_on_channel(channel, message)

	- TODO:
		Currently both Publisher & Subscriber functionality in same class. Needs to be separated
=======
	Uses the custom marlin-StreamTransport for message delivery
>>>>>>> 6902360e

	Important functions:
	\li subscribe(publisher_address)
	\li unsubsribe(publisher_address)
	\li send_message_on_channel(channel, message)
*/
template<typename PubSubDelegate>
class PubSubServer {
public:
	template<typename ListenDelegate, typename TransportDelegate>
	using BaseStreamTransportFactory = stream::StreamTransportFactory<
		ListenDelegate,
		TransportDelegate,
		net::UdpTransportFactory,
		net::UdpTransport
	>;

	template<typename Delegate>
	using BaseStreamTransport = stream::StreamTransport<
		Delegate,
		net::UdpTransport
	>;

	typedef lpf::LpfTransportFactory<
		PubSubServer<PubSubDelegate>,
		PubSubServer<PubSubDelegate>,
		BaseStreamTransportFactory,
		BaseStreamTransport
	> BaseTransportFactory;
	typedef lpf::LpfTransport<
		PubSubServer<PubSubDelegate>,
		BaseStreamTransport
	> BaseTransport;

	typedef PubSubTransportSet<BaseTransport> TransportSet;
	typedef std::unordered_map<std::string, TransportSet> TransportSetMap;

	TransportSetMap channel_subscriptions;
	TransportSetMap potential_channel_subscriptions;

	int get_num_active_subscribers(std::string channel);
	void add_subscriber_to_channel(std::string channel, BaseTransport &transport);
	void add_subscriber_to_potential_channel(std::string channel, BaseTransport &transport);
	void remove_subscriber_from_channel(std::string channel, BaseTransport &transport);
	void remove_subscriber_from_potential_channel(std::string channel, BaseTransport &transport);

private:
	BaseTransportFactory f;

	// PubSub
	void did_recv_SUBSCRIBE(BaseTransport &transport, net::Buffer &&message);
	void send_SUBSCRIBE(BaseTransport &transport, std::string const channel);

	void did_recv_UNSUBSCRIBE(BaseTransport &transport, net::Buffer &&message);
	void send_UNSUBSCRIBE(BaseTransport &transport, std::string const channel);

	void did_recv_RESPONSE(BaseTransport &transport, net::Buffer &&message);
	void send_RESPONSE(
		BaseTransport &transport,
		bool success,
		std::string msg_string
	);

	void did_recv_MESSAGE(BaseTransport &transport, net::Buffer &&message);
	void send_MESSAGE(
		BaseTransport &transport,
		std::string channel,
		uint64_t message_id,
		const char *data,
		uint64_t size
	);

	void did_recv_HEARTBEAT(BaseTransport &transport, net::Buffer &&message);
	void send_HEARTBEAT(BaseTransport &transport);

public:
	// Listen delegate
	bool should_accept(net::SocketAddress const &addr);
	void did_create_transport(BaseTransport &transport);

	// Transport delegate
	void did_dial(BaseTransport &transport);
	void did_recv_message(BaseTransport &transport, net::Buffer &&message);
	void did_send_message(BaseTransport &transport, net::Buffer &&message);
	void did_close(BaseTransport &transport);

	PubSubServer(const net::SocketAddress &_addr);

	PubSubDelegate *delegate;
	bool should_relay = true;

	int dial(net::SocketAddress const &addr);
	uint64_t send_message_on_channel(
		std::string channel,
		const char *data,
		uint64_t size,
		net::SocketAddress const *excluded = nullptr
	);
	void send_message_on_channel(
		std::string channel,
		uint64_t message_id,
		const char *data,
		uint64_t size,
		net::SocketAddress const *excluded = nullptr
	);

	void subscribe(net::SocketAddress const &addr);
	void unsubscribe(net::SocketAddress const &addr);

	void add_subscriber(net::SocketAddress const &addr);

private:

	std::uniform_int_distribution<uint64_t> message_id_dist;
	std::mt19937_64 message_id_gen;

	// Message id history for deduplication
	std::vector<std::vector<uint64_t>> message_id_events;
	uint8_t message_id_idx = 0;
	std::unordered_set<uint64_t> message_id_set;

	uv_timer_t message_id_timer;

	static void message_id_timer_cb(uv_timer_t *handle) {
		auto &node = *(PubSubServer<PubSubDelegate> *)handle->data;

		// Overflow behaviour desirable
		node.message_id_idx++;

		for (
			auto iter = node.message_id_events[node.message_id_idx].begin();
			iter != node.message_id_events[node.message_id_idx].end();
			iter = node.message_id_events[node.message_id_idx].erase(iter)
		) {
			node.message_id_set.erase(*iter);
		}

		std::for_each(
			node.delegate->channels.begin(),
			node.delegate->channels.end(),
			[&] (std::string const channel) {
				for (auto* transport : node.channel_subscriptions[channel]) {
					node.send_HEARTBEAT(*transport);
				}
				for (auto* pot_transport : node.potential_channel_subscriptions[channel]) {
					node.send_HEARTBEAT(*pot_transport);
				}
			}
		);
	}

	uv_timer_t peer_selection_timer;

	static void peer_selection_timer_cb(uv_timer_t *handle) {
		auto &node = *(PubSubServer<PubSubDelegate> *)handle->data;

		std::for_each(
			node.delegate->channels.begin(),
			node.delegate->channels.end(),
			[&] (std::string const channel) {
				node.delegate->manage_subscribers(channel, node.channel_subscriptions[channel], node.potential_channel_subscriptions[channel]);
			}
		);
	}

	struct pairhash {
	public:
		template <typename T, typename U>
		std::size_t operator()(const std::pair<T, U> &p) const
		{
			return std::hash<T>()(p.first) ^ std::hash<U>()(p.second);
		}
	};
	std::unordered_map<
		std::pair<BaseTransport *, uint16_t>,
		std::list<std::pair<BaseTransport *, uint16_t>>,
		pairhash
	> cut_through_map;
	std::unordered_map<
		std::pair<BaseTransport *, uint16_t>,
		uint64_t,
		pairhash
	> cut_through_length;
	std::unordered_map<
		std::pair<BaseTransport *, uint16_t>,
		bool,
		pairhash
	> cut_through_header_recv;
public:
	void cut_through_recv_start(BaseTransport &transport, uint16_t id, uint64_t length);
	void cut_through_recv_bytes(BaseTransport &transport, uint16_t id, net::Buffer &&bytes);
	void cut_through_recv_end(BaseTransport &transport, uint16_t id);
	void cut_through_recv_reset(BaseTransport &transport, uint16_t id);
};


// Impl

//---------------- PubSub functions begin ----------------//

//! Callback on receipt of subscribe request
/*!
<<<<<<< HEAD
	Callback on receipt of subscribe request.
	Adds the address(tranport) to the set of subscriptions for requested channel
=======
	\param transport StreamTransport instance to be added to subsriber list
	\param bytes Buffer containing the channel name to add the subscriber to
>>>>>>> 6902360e
*/
template<typename PubSubDelegate>
void PubSubServer<PubSubDelegate>::did_recv_SUBSCRIBE(
	BaseTransport &transport,
	net::Buffer &&bytes
) {
	std::string channel(bytes.data(), bytes.data()+bytes.size());

	SPDLOG_INFO(
		"Received subscribe on channel {} from {}",
		channel,
		transport.dst_addr.to_string()
	);

	add_subscriber_to_channel(channel, transport);
}


/*!
	\verbatim

	SUBSCRIBE (0x00)
	Channel as payload.

	Message format:

	 0               1               2               3
	 0 1 2 3 4 5 6 7 0 1 2 3 4 5 6 7 0 1 2 3 4 5 6 7 0 1 2 3 4 5 6 7
	+++++++++++++++++++++++++++++++++
	|      0x00     |      0x00     |
	-----------------------------------------------------------------
	|                         Channel Name                        ...
	+++++++++++++++++++++++++++++++++++++++++++++++++++++++++++++++++

	\endverbatim
*/
template<typename PubSubDelegate>
void PubSubServer<PubSubDelegate>::send_SUBSCRIBE(
	BaseTransport &transport,
	std::string const channel
) {
	char *message = new char[channel.size()+1];

	message[0] = 0;
	std::memcpy(message + 1, channel.data(), channel.size());

	net::Buffer bytes(message, channel.size() + 1);

	SPDLOG_DEBUG(
		"Sending subscribe on channel {} to {}",
		channel,
		transport.dst_addr.to_string()
	);

	transport.send(std::move(bytes));
}

//! Callback on receipt of unsubscribe request
/*!
<<<<<<< HEAD
	Callback on receipt of unsubscribe request.
	Removes the address(tranport) from the set of subscriptions for requested channel
=======
	\param transport StreamTransport instance to be removed from subsriber list
	\param bytes Buffer containing the channel name to remove the subscriber from
>>>>>>> 6902360e
*/
template<typename PubSubDelegate>
void PubSubServer<PubSubDelegate>::did_recv_UNSUBSCRIBE(
	BaseTransport &transport,
	net::Buffer &&bytes
) {
	std::string channel(bytes.data(), bytes.data()+bytes.size());

	SPDLOG_INFO(
		"Received unsubscribe on channel {} from {}",
		channel,
		transport.dst_addr.to_string()
	);

	remove_subscriber_from_channel(channel, transport);
}


/*!
	\verbatim

	UNSUBSCRIBE (0x01)
	Channel as payload.

	Message format:

	 0               1               2               3
	 0 1 2 3 4 5 6 7 0 1 2 3 4 5 6 7 0 1 2 3 4 5 6 7 0 1 2 3 4 5 6 7
	+++++++++++++++++++++++++++++++++
	|      0x00     |      0x01     |
	-----------------------------------------------------------------
	|                         Channel Name                        ...
	+++++++++++++++++++++++++++++++++++++++++++++++++++++++++++++++++

	\endverbatim
*/
template<typename PubSubDelegate>
void PubSubServer<PubSubDelegate>::send_UNSUBSCRIBE(
	BaseTransport &transport,
	std::string const channel
) {
	char *message = new char[channel.size()+1];

	message[0] = 1;
	std::memcpy(message + 1, channel.data(), channel.size());

	net::Buffer bytes(message, channel.size() + 1);

	SPDLOG_DEBUG("Sending unsubscribe on channel {} to {}", channel, transport.dst_addr.to_string());

	transport.send(std::move(bytes));
}

/*!
    Callback on receipt of response
*/
template<typename PubSubDelegate>
void PubSubServer<PubSubDelegate>::did_recv_RESPONSE(
	BaseTransport &,
	net::Buffer &&bytes
) {
	bool success __attribute__((unused)) = bytes.data()[0];

	// Hide success
	bytes.cover(1);

	// Process rest of the message
	std::string message(bytes.data(), bytes.data()+bytes.size());

	// Check subscribe/unsubscribe response
	if(message.rfind("UNSUBSCRIBED FROM ", 0) == 0) {
		delegate->did_unsubscribe(*this, message.substr(18));
	} else if(message.rfind("SUBSCRIBED TO ", 0) == 0) {
		delegate->did_subscribe(*this, message.substr(14));
	}

	SPDLOG_DEBUG(
		"Received {} response: {}",
		success == 0 ? "ERROR" : "OK",
		spdlog::to_hex(message.data(), message.data() + message.size())
	);
}


/*!
	\verbatim

	RESPONSE (0x02)

	Payload contains a byte representing the reponse type(currently a OK/ERROR flag) followed by an arbitrary response message.

	Format:

	 0               1               2               3
	 0 1 2 3 4 5 6 7 0 1 2 3 4 5 6 7 0 1 2 3 4 5 6 7 0 1 2 3 4 5 6 7
	+++++++++++++++++++++++++++++++++++++++++++++++++
	|      0x00     |      0x02     |      Type     |
	-----------------------------------------------------------------
	|                            Message                          ...
	+++++++++++++++++++++++++++++++++++++++++++++++++++++++++++++++++

	\endverbatim
*/
template<typename PubSubDelegate>
void PubSubServer<PubSubDelegate>::send_RESPONSE(
	BaseTransport &transport,
	bool success,
	std::string msg_string
) {
	// 0 for ERROR
	// 1 for OK
	uint64_t tot_msg_size = msg_string.size()+2;
	char *message = new char[tot_msg_size];

	message[0] = 2;
	message[1] = success ? 1 : 0;

	std::memcpy(message + 2, msg_string.data(), msg_string.size());

	net::Buffer m(message, tot_msg_size);

	SPDLOG_DEBUG(
		"Sending {} response: {}",
		success == 0 ? "ERROR" : "OK",
		spdlog::to_hex(message, message + tot_msg_size)
	);
	transport.send(std::move(m));
}

//! Callback on receipt of message data
/*!
<<<<<<< HEAD
	a. reassembles the fragmented packets received by the streamTransport back into meaninfull data component
	b. relay/forwards the message to other subscriptions on the channel if the should_relay flag is true
	c. performs message deduplication i.e doesnt relay the message if it has already been relayed recently
=======
	\li reassembles the fragmented packets received by the streamTransport back into meaninfull data component
	\li relay/forwards the message to other subscriptions on the channel if the should_relay flag is true
	\li performs message deduplication i.e doesnt relay the message if it has already been relayed recently
>>>>>>> 6902360e
*/
template<typename PubSubDelegate>
void PubSubServer<PubSubDelegate>::did_recv_MESSAGE(
	BaseTransport &transport,
	net::Buffer &&bytes
) {
	auto message_id = bytes.read_uint64_be(0);
	auto channel_length = bytes.read_uint16_be(8);

	// Check overflow
	if((uint16_t)bytes.size() < 10 + channel_length)
		return;

	if(channel_length > 10) {
		SPDLOG_ERROR("Channel too long: {}", channel_length);
		transport.close();
		return;
	}

	auto channel = std::string(bytes.data()+10, bytes.data()+10+channel_length);

	bytes.cover(10 + channel_length);

	// Send it onward
	if(message_id_set.find(message_id) == message_id_set.end()) { // Deduplicate message
		message_id_set.insert(message_id);
		message_id_events[message_id_idx].push_back(message_id);

		if(should_relay) {
			send_message_on_channel(
				channel,
				message_id,
				bytes.data(),
				bytes.size(),
				&transport.dst_addr
			);
		}

		// Call delegate
		delegate->did_recv_message(
			*this,
			std::move(bytes),
			channel,
			message_id
		);
	}
}


/*!
	\verbatim

	MESSAGE (0x03)

	Payload contains a 8 byte message length, a 8 byte message id, channel details and the message data.

	FORMAT:

	 0               1               2               3
	 0 1 2 3 4 5 6 7 0 1 2 3 4 5 6 7 0 1 2 3 4 5 6 7 0 1 2 3 4 5 6 7
	+++++++++++++++++++++++++++++++++
	|      0x00     |      0x03     |
	-----------------------------------------------------------------
	|                                                               |
	----                      Message Length                     ----
	|                                                               |
	-----------------------------------------------------------------
	|                                                               |
	----                        Message ID                       ----
	|                                                               |
	-----------------------------------------------------------------
	|      Channel name length      |
	-----------------------------------------------------------------
	|                         Channel Name                        ...
	-----------------------------------------------------------------
	|                         Message Data                        ...
	+++++++++++++++++++++++++++++++++++++++++++++++++++++++++++++++++

	\endverbatim
*/
template<typename PubSubDelegate>
void PubSubServer<PubSubDelegate>::send_MESSAGE(
	BaseTransport &transport,
	std::string channel,
	uint64_t message_id,
	const char *data,
	uint64_t size
) {
	char *message = new char[channel.size()+11+size];

	message[0] = 3;

	net::Buffer m(message, channel.size()+11+size);
	m.write_uint64_be(1, message_id);
	m.write_uint16_be(9, channel.size());
	std::memcpy(message + 11, channel.data(), channel.size());
	std::memcpy(message + 11 + channel.size(), data, size);

	transport.send(std::move(m));
}

template<typename PubSubDelegate>
void PubSubServer<PubSubDelegate>::send_HEARTBEAT(
	BaseTransport &transport
) {
	char *message = new char[1];

	message[0] = 4;

	net::Buffer m(message, 1);

	transport.send(std::move(m));
}

//---------------- PubSub functions end ----------------//


//---------------- Listen delegate functions begin ----------------//

template<typename PubSubDelegate>
bool PubSubServer<PubSubDelegate>::should_accept(net::SocketAddress const &) {
	return true;
}

template<typename PubSubDelegate>
void PubSubServer<PubSubDelegate>::did_create_transport(
	BaseTransport &transport
) {
	transport.should_cut_through = true;
	transport.setup(this);
}

//---------------- Listen delegate functions end ----------------//


//---------------- Transport delegate functions begin ----------------//

template<typename PubSubDelegate>
void PubSubServer<PubSubDelegate>::did_dial(BaseTransport &transport) {
	std::for_each(
		delegate->channels.begin(),
		delegate->channels.end(),
		[&] (std::string const channel) {
			send_SUBSCRIBE(transport, channel);
		}
	);
}

//! Receives the bytes/packet fragments from StreamTransport and processes them
/*!
	Determines the type of packet by reading the first byte and redirects the packet to appropriate function for further processing

	\verbatim

	first-byte	:	type
	0			:	subscribe
	1			:	unsubscribe
	2			:	response
	3			:	message

	\endverbatim
*/
template<typename PubSubDelegate>
void PubSubServer<PubSubDelegate>::did_recv_message(
	BaseTransport &transport,
	net::Buffer &&bytes
) {
	// Abort on empty message
	if(bytes.size() == 0)
		return;

	uint8_t message_type = bytes.data()[0];

	// Hide message type
	bytes.cover(1);

	switch(message_type) {
		// SUBSCRIBE
		case 0: this->did_recv_SUBSCRIBE(transport, std::move(bytes));
		break;
		// UNSUBSCRIBE
		case 1: this->did_recv_UNSUBSCRIBE(transport, std::move(bytes));
		break;
		// RESPONSE
		case 2: this->did_recv_RESPONSE(transport, std::move(bytes));
		break;
		// MESSAGE
		case 3: this->did_recv_MESSAGE(transport, std::move(bytes));
		break;
		// HEARTBEAT, ignore
		case 4:
		break;
	}
}

template<typename PubSubDelegate>
void PubSubServer<PubSubDelegate>::did_send_message(
	BaseTransport &,
	net::Buffer &&
) {}

template<typename PubSubDelegate>
void PubSubServer<PubSubDelegate>::did_close(BaseTransport &transport) {
	// Remove from subscribers
	std::for_each(
		delegate->channels.begin(),
		delegate->channels.end(),
		[&] (std::string const channel) {
			channel_subscriptions[channel].erase(&transport);
			potential_channel_subscriptions[channel].erase(&transport);
		}
	);

	// Flush subscribers
	for(auto id : transport.cut_through_used_ids) {
		for(auto& [subscriber, subscriber_id] : cut_through_map[std::make_pair(&transport, id)]) {
			subscriber->cut_through_send_reset(subscriber_id);
		}

		cut_through_map.erase(std::make_pair(&transport, id));
	}

	// Remove subscriptions
	for(auto& [_, subscribers] : cut_through_map) {
		for (auto iter = subscribers.begin(); iter != subscribers.end();) {
			if(iter->first == &transport) {
				iter = subscribers.erase(iter);
			} else {
				iter++;
			}
		}
	}
}

//---------------- Transport delegate functions end ----------------//


template<typename PubSubDelegate>
PubSubServer<PubSubDelegate>::PubSubServer(
	const net::SocketAddress &addr
) : message_id_gen(std::random_device()()),
	message_id_events(256)
{
	f.bind(addr);
	f.listen(*this);

	uv_timer_init(uv_default_loop(), &message_id_timer);
	this->message_id_timer.data = (void *)this;
	uv_timer_start(&message_id_timer, &message_id_timer_cb, DefaultMsgIDTimerInterval, DefaultMsgIDTimerInterval);

	uv_timer_init(uv_default_loop(), &peer_selection_timer);
	this->peer_selection_timer.data = (void *)this;
	uv_timer_start(&peer_selection_timer, &peer_selection_timer_cb, DefaultPeerSelectTimerInterval, DefaultPeerSelectTimerInterval);
}

template<typename PubSubDelegate>
int PubSubServer<PubSubDelegate>::dial(net::SocketAddress const &addr) {
	return f.dial(addr, *this);
}


//! sends messages over a given channel
/*!
	\param channel name of channel to send message on
	\param data char* byte sequence of message to send
	\param size of the message to send
	\param excluded avoid this address while sending the message
*/
template<typename PubSubDelegate>
uint64_t PubSubServer<PubSubDelegate>::send_message_on_channel(
	std::string channel,
	const char *data,
	uint64_t size,
	net::SocketAddress const *excluded
) {
	uint64_t message_id = this->message_id_dist(this->message_id_gen);
	send_message_on_channel(channel, message_id, data, size, excluded);

	return message_id;
}

//! sends messages over a given channel
/*!
	\param channel name of channel to send message on
	\param message_id msg id
	\param data char* byte sequence of message to send
	\param size of the message to send
	\param excluded avoid this address while sending the message
*/
template<typename PubSubDelegate>
void PubSubServer<PubSubDelegate>::send_message_on_channel(
	std::string channel,
	uint64_t message_id,
	const char *data,
	uint64_t size,
	net::SocketAddress const *excluded
) {
	auto subscribers = channel_subscriptions[channel];
	for (
		auto it = subscribers.begin();
		it != subscribers.end();
		it++
	) {
		// Exclude given address, usually sender tp prevent loops
		if(excluded != nullptr && (*it)->dst_addr == *excluded)
			continue;
		SPDLOG_DEBUG(
			"Sending message {} on channel {} to {}",
			message_id,
			channel,
			(*it)->dst_addr.to_string()
		);
		if(size > 50000) {
			char *message = new char[channel.size()+11+size];

			message[0] = 3;

			net::Buffer m(message, channel.size()+11+size);
			m.write_uint64_be(1, message_id);
			m.write_uint16_be(9, channel.size());
			std::memcpy(message + 11, channel.data(), channel.size());
			std::memcpy(message + 11 + channel.size(), data, size);

			auto res = (*it)->cut_through_send(std::move(m));

			// TODO: Handle better
			if(res < 0) {
				SPDLOG_ERROR("Cut through send failed");
				(*it)->close();
			}
		} else {
			send_MESSAGE(**it, channel, message_id, data, size);
		}
	}
}


//! subscribes to given publisher
/*!
	\param addr publisher address to subscribe to
*/
template<typename PubSubDelegate>
void PubSubServer<PubSubDelegate>::subscribe(net::SocketAddress const &addr) {
	auto *transport = f.get_transport(addr);

	if(transport == nullptr) {
		dial(addr);
		return;
	} else if(!transport->is_active()) {
		return;
	}

	std::for_each(
		delegate->channels.begin(),
		delegate->channels.end(),
		[&] (std::string const channel) {
			send_SUBSCRIBE(*transport, channel);
		}
	);
}

//! unsubscribes from given publisher
/*!
	\param addr publisher address to unsubscribe from
*/
template<typename PubSubDelegate>
void PubSubServer<PubSubDelegate>::unsubscribe(net::SocketAddress const &addr) {
	auto *transport = f.get_transport(addr);

	if(transport == nullptr) {
		return;
	}

	std::for_each(
		delegate->channels.begin(),
		delegate->channels.end(),
		[&] (std::string const channel) {
			send_UNSUBSCRIBE(*transport, channel);
		}
	);
}

//! adds given address as subscriber to all the channels specified by delegate
/*!
	\param addr address to add to the subscriber lists
*/
template<typename PubSubDelegate>
void PubSubServer<PubSubDelegate>::add_subscriber(net::SocketAddress const &addr) {
	auto *transport = f.get_transport(addr);

	if(transport == nullptr) {
		return;
	}

	std::for_each(
		delegate->channels.begin(),
		delegate->channels.end(),
		[&] (std::string const channel) {
			add_subscriber_to_channel(channel, *transport);
		}
	);
}

template<typename PubSubDelegate>
int PubSubServer<PubSubDelegate>::get_num_active_subscribers(
	std::string channel) {
	return channel_subscriptions[channel].size();
}

template<typename PubSubDelegate>
void PubSubServer<PubSubDelegate>::add_subscriber_to_channel(
	std::string channel,
	BaseTransport &transport
) {
	if (!channel_subscriptions[channel].check_tranport_in_set(transport)) {
		SPDLOG_DEBUG("Adding address: {} to subscribers list on channel: {} ",
			transport.dst_addr.to_string(),
			channel
		);
		channel_subscriptions[channel].insert(&transport);

		send_RESPONSE(transport, true, "SUBSCRIBED TO " + channel);
	}
}

template<typename PubSubDelegate>
void PubSubServer<PubSubDelegate>::add_subscriber_to_potential_channel(
	std::string channel,
	BaseTransport &transport) {

	if (!potential_channel_subscriptions[channel].check_tranport_in_set(transport)) {
		SPDLOG_DEBUG("Adding address: {} to potential subscribers list on channel: {} ",
			transport.dst_addr.to_string(),
			channel);
		potential_channel_subscriptions[channel].insert(&transport);
	}
}

template<typename PubSubDelegate>
void PubSubServer<PubSubDelegate>::remove_subscriber_from_channel(
	std::string channel,
	BaseTransport &transport) {

	if (channel_subscriptions[channel].check_tranport_in_set(transport)) {
		SPDLOG_DEBUG("Removing address: {} from subscribers list on channel: {} ",
			transport.dst_addr.to_string(),
			channel
		);
		channel_subscriptions[channel].erase(&transport);

		// Send response
		send_RESPONSE(transport, true, "UNSUBSCRIBED FROM " + channel);
	}
}

template<typename PubSubDelegate>
void PubSubServer<PubSubDelegate>::remove_subscriber_from_potential_channel(
	std::string channel,
	BaseTransport &transport
) {
	if (potential_channel_subscriptions[channel].check_tranport_in_set(transport)) {
		SPDLOG_DEBUG("Removing address: {} from potential subscribers list on channel: {} ",
			transport.dst_addr.to_string(),
			channel
		);
		potential_channel_subscriptions[channel].erase(&transport);
	}
}

template<typename PubSubDelegate>
void PubSubServer<PubSubDelegate>::cut_through_recv_start(
	BaseTransport &transport,
	uint16_t id,
	uint64_t length
) {
	cut_through_map[std::make_pair(&transport, id)] = {};
	cut_through_header_recv[std::make_pair(&transport, id)] = false;
	cut_through_length[std::make_pair(&transport, id)] = length;
}

template<typename PubSubDelegate>
void PubSubServer<PubSubDelegate>::cut_through_recv_bytes(
	BaseTransport &transport,
	uint16_t id,
	net::Buffer &&bytes
) {
	if(!cut_through_header_recv[std::make_pair(&transport, id)]) {
		auto channel_length = bytes.read_uint16_be(9);

		// Check overflow
		if((uint16_t)bytes.size() < 11 + channel_length) {
			SPDLOG_ERROR("Not enough header: {}, {}", bytes.size(), channel_length);
			transport.close();
			return;
		}

		if(channel_length > 10) {
			SPDLOG_ERROR("Channel too long: {}", channel_length);
			transport.close();
			return;
		}

		cut_through_header_recv[std::make_pair(&transport, id)] = true;

		auto channel = std::string(bytes.data()+11, bytes.data()+11+channel_length);
		for(auto *subscriber : channel_subscriptions[channel]) {
			auto sub_id = subscriber->cut_through_send_start(
				cut_through_length[std::make_pair(&transport, id)]
			);
			if(sub_id == 0) {
				SPDLOG_ERROR("Cannot send to subscriber");
				continue;
			}

			cut_through_map[std::make_pair(&transport, id)].push_back(
				std::make_pair(subscriber, sub_id)
			);
		}

		cut_through_recv_bytes(transport, id, std::move(bytes));
	} else {
		for(auto [subscriber, sub_id] : cut_through_map[std::make_pair(&transport, id)]) {
			if(&transport == subscriber) continue;

			auto sub_bytes = net::Buffer(new char[bytes.size()], bytes.size());
			std::memcpy(sub_bytes.data(), bytes.data(), bytes.size());

			auto res = subscriber->cut_through_send_bytes(sub_id, std::move(sub_bytes));

			// TODO: Handle better
			if(res < 0) {
				SPDLOG_ERROR("Cut through send failed");
				subscriber->close();
			}
		}
	}
}

template<typename PubSubDelegate>
void PubSubServer<PubSubDelegate>::cut_through_recv_end(
	BaseTransport &transport,
	uint16_t id
) {
	for(auto [subscriber, sub_id] : cut_through_map[std::make_pair(&transport, id)]) {
		subscriber->cut_through_send_end(sub_id);
	}
}

template<typename PubSubDelegate>
void PubSubServer<PubSubDelegate>::cut_through_recv_reset(
	BaseTransport &transport,
	uint16_t id
) {
	for(auto [subscriber, sub_id] : cut_through_map[std::make_pair(&transport, id)]) {
		subscriber->cut_through_send_reset(sub_id);
	}
}

} // namespace pubsub
} // namespace marlin

#endif // MARLIN_PUBSUB_PUBSUBSERVER_HPP<|MERGE_RESOLUTION|>--- conflicted
+++ resolved
@@ -1,10 +1,5 @@
-<<<<<<< HEAD
-/*! \file PubSub.hpp
-	\brief Containing provisions for Publish Subscribe (PubSub) functionality
-=======
 /*! \file PubSubServer.hpp
     \brief Containing provisions for Publish Subscribe (PubSub) Server functionality
->>>>>>> 6902360e
 */
 
 #ifndef MARLIN_PUBSUB_PUBSUBSERVER_HPP
@@ -32,28 +27,13 @@
 namespace marlin {
 namespace pubsub {
 
-<<<<<<< HEAD
-=======
-#define DefaultMaxSubscriptions 100000
->>>>>>> 6902360e
+#define DefaultMaxSubscriptions 2
 #define DefaultMsgIDTimerInterval 10000
 #define DefaultPeerSelectTimerInterval 60000
 
 //! Class containing the Pub-Sub Server functionality
 /*!
-<<<<<<< HEAD
-	- Uses the custom marlin-StreamTransport for message delivery
-
-	- Important functions:
-		* subscribe(publisher_address)
-		* unsubsribe(publisher_address)
-		* send_message_on_channel(channel, message)
-
-	- TODO:
-		Currently both Publisher & Subscriber functionality in same class. Needs to be separated
-=======
 	Uses the custom marlin-StreamTransport for message delivery
->>>>>>> 6902360e
 
 	Important functions:
 	\li subscribe(publisher_address)
@@ -256,13 +236,8 @@
 
 //! Callback on receipt of subscribe request
 /*!
-<<<<<<< HEAD
-	Callback on receipt of subscribe request.
-	Adds the address(tranport) to the set of subscriptions for requested channel
-=======
 	\param transport StreamTransport instance to be added to subsriber list
 	\param bytes Buffer containing the channel name to add the subscriber to
->>>>>>> 6902360e
 */
 template<typename PubSubDelegate>
 void PubSubServer<PubSubDelegate>::did_recv_SUBSCRIBE(
@@ -322,13 +297,8 @@
 
 //! Callback on receipt of unsubscribe request
 /*!
-<<<<<<< HEAD
-	Callback on receipt of unsubscribe request.
-	Removes the address(tranport) from the set of subscriptions for requested channel
-=======
 	\param transport StreamTransport instance to be removed from subsriber list
 	\param bytes Buffer containing the channel name to remove the subscriber from
->>>>>>> 6902360e
 */
 template<typename PubSubDelegate>
 void PubSubServer<PubSubDelegate>::did_recv_UNSUBSCRIBE(
@@ -460,15 +430,9 @@
 
 //! Callback on receipt of message data
 /*!
-<<<<<<< HEAD
-	a. reassembles the fragmented packets received by the streamTransport back into meaninfull data component
-	b. relay/forwards the message to other subscriptions on the channel if the should_relay flag is true
-	c. performs message deduplication i.e doesnt relay the message if it has already been relayed recently
-=======
 	\li reassembles the fragmented packets received by the streamTransport back into meaninfull data component
 	\li relay/forwards the message to other subscriptions on the channel if the should_relay flag is true
 	\li performs message deduplication i.e doesnt relay the message if it has already been relayed recently
->>>>>>> 6902360e
 */
 template<typename PubSubDelegate>
 void PubSubServer<PubSubDelegate>::did_recv_MESSAGE(
