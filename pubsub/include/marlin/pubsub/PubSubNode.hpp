--- conflicted
+++ resolved
@@ -21,11 +21,7 @@
 #include <unordered_set>
 
 #include <marlin/pubsub/PubSubTransportSet.hpp>
-<<<<<<< HEAD
 #include <marlin/pubsub/PubSubAttestation.hpp>
-=======
-
->>>>>>> bf0935e6
 
 namespace marlin {
 
@@ -612,23 +608,9 @@
 	net::Buffer &&bytes
 ) {
 	auto message_id = bytes.read_uint64_be(0);
-<<<<<<< HEAD
-	auto channel_length = bytes.read_uint16_be(8);
-
-	SPDLOG_DEBUG("PUBSUBNODE did_recv_MESSAGE ### message id: {}, channel length: {}", message_id, channel_length);
-
-	// Check overflow
-	if((uint16_t)bytes.size() < 10 + channel_length)
-		return 0;
-
-	if(channel_length > 10) {
-		SPDLOG_ERROR("Channel too long: {}", channel_length);
-		transport.close();
-		return -1;
-	}
-=======
 	auto channel = bytes.read_uint16_be(8);
->>>>>>> bf0935e6
+
+	SPDLOG_DEBUG("PUBSUBNODE did_recv_MESSAGE ### message id: {}, channel: {}", message_id, channel);
 
 	auto witness_length = bytes.read_uint16_be(10);
 
@@ -644,7 +626,7 @@
 
 	// concatenated to message & generate signed attestation 
 	char *witness = new char[witness_length];
-	memcpy(witness,bytes.data()+12+channel_length,witness_length);
+	memcpy(witness,bytes.data()+12,witness_length);
 
 	// Send it onward
 	if(message_id_set.find(message_id) == message_id_set.end()) { // Deduplicate message
@@ -660,7 +642,7 @@
 		uint64_t time_stamp=0;
 		memcpy(&time_stamp,bytes.data(),8);
 		bytes.cover(8);
-		if (!attest_manager.verify( time_stamp, message_id, channel_length, channel.data(), bytes.size(), bytes.data(), witness, witness_length)){ // add transport.dst_addr to arguments to get specific pub key
+		if (!attest_manager.verify( time_stamp, message_id, channel, bytes.size(), bytes.data(), witness, witness_length)){ // add transport.dst_addr to arguments to get specific pub key
 			SPDLOG_ERROR("PUBSUBNODE did_recv_MESSAGE ### Attestation Unsuccessful");
 			transport.close();
 			return -1;
@@ -1014,12 +996,9 @@
 	uint8_t const* keys
 ) : max_sol_conns(max_sol),
 	max_unsol_conns(max_unsol),
-<<<<<<< HEAD
 	attest_manager(priv_key),
-=======
 	peer_selection_timer(this),
 	blacklist_timer(this),
->>>>>>> bf0935e6
 	message_id_gen(std::random_device()()),
 	message_id_events(256),
 	message_id_timer(this),
@@ -1041,14 +1020,8 @@
 
 	peer_selection_timer.template start<Self, &Self::peer_selection_timer_cb>(DefaultPeerSelectTimerInterval, DefaultPeerSelectTimerInterval);
 
-<<<<<<< HEAD
-	uv_timer_init(uv_default_loop(), &blacklist_timer);
-	this->blacklist_timer.data = (void *)this;
-	uv_timer_start(&blacklist_timer, &blacklist_timer_cb, DefaultBlacklistTimerInterval, DefaultBlacklistTimerInterval);
-
-=======
 	blacklist_timer.template start<Self, &Self::blacklist_timer_cb>(DefaultBlacklistTimerInterval, DefaultBlacklistTimerInterval);
->>>>>>> bf0935e6
+
 }
 
 template<
